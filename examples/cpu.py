--- conflicted
+++ resolved
@@ -7,13 +7,8 @@
 from mininet.net import Mininet
 from mininet.node import CPULimitedHost
 from mininet.topolib import TreeTopo
-<<<<<<< HEAD
 from mininet.util import custom, waitListening
-from mininet.log import setLogLevel, output
-=======
-from mininet.util import custom
 from mininet.log import setLogLevel, output, info
->>>>>>> f9522b30
 
 from time import sleep
 
