"""
    Mininet-WiFi: A simple networking testbed for Wireless OpenFlow/SDWN!
author: Ramon Fontes (ramonrf@dca.fee.unicamp.br)"""

import os
import random
import re
import sys
from sys import version_info as py_version_info
import select
import signal
from time import sleep
from itertools import chain, groupby
from math import ceil
from six import string_types

from mininet.cli import CLI
from mininet.term import cleanUpScreens, makeTerms
from mininet.net import Mininet
from mininet.node import (Node, Host, OVSKernelSwitch,
                          DefaultController, Controller)
from mininet.util import (quietRun, fixLimits, numCores, ensureRoot,
                          macColonHex, ipStr, ipParse, netParse, ipAdd,
                          waitListening)
from mininet.link import Link, Intf, TCLink, TCULink
from mininet.nodelib import NAT
from mininet.log import info, error, debug, output, warn

from mn_wifi.node import AccessPoint, AP, Station, Car, \
    OVSKernelAP
from mn_wifi.wmediumdConnector import w_starter, w_server, \
    error_prob, snr, interference
from mn_wifi.link import wirelessLink, wmediumd, Association, \
    _4address, TCWirelessLink, TCLinkWirelessStation, ITSLink, \
    wifiDirectLink, adhoc, mesh, physicalMesh, physicalWifiDirectLink
from mn_wifi.devices import GetRate, GetRange
from mn_wifi.mobility import mobility as mob
from mn_wifi.plot import plot2d, plot3d, plotGraph
from mn_wifi.module import module
from mn_wifi.propagationModels import propagationModel
from mn_wifi.vanet import vanet
from mn_wifi.sixLoWPAN.net import Mininet_6LoWPAN as sixlowpan
from mn_wifi.sixLoWPAN.module import module as sixLoWPAN_module
from mn_wifi.sixLoWPAN.link import sixLoWPANLink

sys.path.append(str(os.getcwd()) + '/mininet/')

VERSION = "2.3"


class Mininet_wifi(Mininet):

    def __init__(self, topo=None, switch=OVSKernelSwitch,
                 accessPoint=OVSKernelAP, host=Host, station=Station,
                 car=Car, controller=DefaultController,
                 link=TCWirelessLink, intf=Intf, build=True, xterms=False,
                 cleanup=False, ipBase='10.0.0.0/8', inNamespace=False,
                 autoSetMacs=False, autoStaticArp=False, autoPinCpus=False,
                 listenPort=None, waitConnected=False, ssid="new-ssid",
                 mode="g", channel=1, wmediumd_mode=snr,
                 fading_coefficient=0, autoAssociation=True,
                 allAutoAssociation=True, driver='nl80211',
                 autoSetPositions=False, configureWiFiDirect=False,
                 configure4addr=False, noise_threshold=-91, cca_threshold=-90,
                 rec_rssi=False, disable_tcp_checksum=False, ifb=False,
                 bridge=False, plot=False, plot3d=False, docker=False,
                 container='mininet-wifi', ssh_user='alpha'):
        """Create Mininet object.
           topo: Topo (topology) object or None
           switch: default Switch class
           host: default Host class/constructor
           controller: default Controller class/constructor
           link: default Link class/constructor
           intf: default Intf class/constructor
           ipBase: base IP address for hosts,
           build: build now from topo?
           xterms: if build now, spawn xterms?
           cleanup: if build now, cleanup before creating?
           inNamespace: spawn switches and controller in net namespaces?
           autoSetMacs: set MAC addrs automatically like IP addresses?
           autoStaticArp: set all-pairs static MAC addrs?
           autoPinCpus: pin hosts to (real) cores (requires CPULimitedStation)?
           listenPort: base listening port to open; will be incremented for
               each additional switch in the net if inNamespace=False"""
        self.topo = topo
        self.switch = switch
        self.host = host
        self.station = station
        self.accessPoint = accessPoint
        self.car = car
        self.controller = controller
        self.link = link
        self.intf = intf
        self.cleanup = cleanup
        self.ipBase = ipBase
        self.ipBaseNum, self.prefixLen = netParse(self.ipBase)
        self.nextIP = 1  # start for address allocation
        self.nextPos_sta = 1 # start for sta position allocation
        self.nextPos_ap = 1  # start for ap position allocation
        self.inNamespace = inNamespace
        self.xterms = xterms
        self.autoSetMacs = autoSetMacs
        self.autoSetPositions = autoSetPositions
        self.autoStaticArp = autoStaticArp
        self.autoPinCpus = autoPinCpus
        self.numCores = numCores()
        self.nextCore = 0  # next core for pinning hosts to CPUs
        self.listenPort = listenPort
        self.waitConn = waitConnected
        self.ssid = ssid
        self.mode = mode
        self.channel = channel
        self.wmediumd_mode = wmediumd_mode
        self.nameToNode = {}  # name to Node (Host/Switch) objects
        self.wmediumdMac = []
        self.aps = []
        self.controllers = []
        self.hosts = []
        self.links = []
        self.cars = []
        self.switches = []
        self.stations = []
        self.sixLP = []
        self.terms = []  # list of spawned xterm processes
        self.driver = driver
        self.autoAssociation = autoAssociation # does not include mobility
        self.allAutoAssociation = allAutoAssociation # includes mobility
        self.ppm_is_set = False
        self.DRAW = False
        self.isReplaying = False
        self.docker = docker
        self.container = container
        self.ssh_user = ssh_user
        self.ifb = ifb #Support to Intermediate Functional Block (IFB) Devices
        self.isVanet = False
        self.bridge = bridge
        self.init_plot = plot
        self.init_plot3d = plot3d
        self.cca_threshold = cca_threshold
        self.configureWiFiDirect = configureWiFiDirect
        self.configure4addr = configure4addr
        self.fading_coefficient = fading_coefficient
        self.noise_threshold = noise_threshold
        self.mob_param = dict()
        self.alt_module = None
        self.rec_rssi = rec_rssi
        self.disable_tcp_checksum = disable_tcp_checksum
        self.plot = plot2d
        self.seed = 1
        self.n_radios = 0
        self.min_v = 1
        self.max_v = 10
        self.min_x = 0
        self.min_y = 0
        self.min_z = 0
        self.max_x = 100
        self.max_y = 100
        self.max_z = 0
        self.nroads = 0
        self.conn = {}
        self.wlinks = []
        Mininet_wifi.init()  # Initialize Mininet if necessary

        if self.rec_rssi:
            mob.rec_rssi = True

        if not allAutoAssociation:
            self.autoAssociation = False
            mob.allAutoAssociation = False

        self.built = False
        if topo and build:
            self.build()

    def waitConnected(self, timeout=None, delay=.5):
        """wait for each switch to connect to a controller,
           up to 5 seconds
           timeout: time to wait, or None to wait indefinitely
           delay: seconds to sleep per iteration
           returns: True if all switches are connected"""
        info('*** Waiting for switches/aps to connect\n')
        time = 0
        L2nodes = self.switches + self.aps
        remaining = list(L2nodes)
        while True:
            for switch in tuple(remaining):
                if switch.connected():
                    info('%s ' % switch)
                    remaining.remove(switch)
            if not remaining:
                info('\n')
                return True
            if timeout is not None and time > timeout:
                break
            sleep(delay)
            time += delay
        warn('Timed out after %d seconds\n' % time)
        for switch in remaining:
            if not switch.connected():
                warn('Warning: %s is not connected to a controller\n'
                     % switch.name)
            else:
                remaining.remove(switch)
        return not remaining

    def delNode(self, node, nodes=None):
        """Delete node
           node: node to delete
           nodes: optional list to delete from (e.g. self.hosts)"""
        if nodes is None:
            nodes = (self.hosts if node in self.hosts else
                     (self.switches if node in self.switches else
                      (self.controllers if node in self.controllers else [])))
        node.stop(deleteIntfs=True)
        node.terminate()
        nodes.remove(node)
        del self.nameToNode[node.name]

    def addStation(self, name, cls=None, **params):
        """Add Station.
           name: name of station to add
           cls: custom host class/constructor (optional)
           params: parameters for station
           returns: added station"""
        # Default IP and MAC addresses
        defaults = {'ip': ipAdd(self.nextIP,
                                ipBaseNum=self.ipBaseNum,
                                prefixLen=self.prefixLen) +
                          '/%s' % self.prefixLen,
                    'channel': self.channel,
                    'mode': self.mode
                   }
        defaults.update(params)

        if self.autoSetPositions:
            defaults['position'] = (round(self.nextPos_sta,2),0,0)
        if self.autoSetMacs:
            defaults['mac'] = macColonHex(self.nextIP)
        if self.autoPinCpus:
            defaults['cores'] = self.nextCore
            self.nextCore = (self.nextCore + 1) % self.numCores
        self.nextIP += 1
        self.nextPos_sta += 100

        if not cls:
            cls = self.station
        sta = cls(name, **defaults)

        self.addParameters(sta, self.autoSetMacs, **defaults)
        if 'sixlowpan' in params:
            sixlowpan.init(sta, **params)
            self.sixLP.append(sta)

        self.stations.append(sta)
        self.nameToNode[name] = sta
        return sta

    def add6LoWPAN(self, name, cls=None, **params):
        node = sixlowpan.add6LoWPAN(name, cls, **params)
        self.sixLP.append(node)
        self.nameToNode[name] = node
        return node

    def addCar(self, name, cls=None, **params):
        """Add Car.
           name: name of vehicle to add
           cls: custom host class/constructor
           params: parameters for car
           returns: added car"""
        # Default IP and MAC addresses
        defaults = {'ip': ipAdd(self.nextIP,
                                ipBaseNum=self.ipBaseNum,
                                prefixLen=self.prefixLen) +
                          '/%s' % self.prefixLen
                    }

        if self.autoSetMacs:
            defaults['mac'] = macColonHex(self.nextIP)
        if self.autoPinCpus:
            defaults['cores'] = self.nextCore
            self.nextCore = (self.nextCore + 1) % self.numCores
        defaults.update(params)

        self.nextIP += 1
        if not cls:
            cls = self.car
        car = cls(name, **defaults)

        self.addParameters(car, self.autoSetMacs, **defaults)
        self.cars.append(car)
        self.nameToNode[name] = car

        return car

    def addAccessPoint(self, name, cls=None, **params):
        """Add AccessPoint.
           name: name of accesspoint to add
           cls: custom switch class/constructor (optional)
           returns: added accesspoint
           side effect: increments listenPort var ."""
        defaults = {'listenPort': self.listenPort,
                    'inNamespace': self.inNamespace,
                    'ssid': self.ssid,
                    'channel': self.channel,
                    'mode': self.mode
                   }

        if self.bridge:
            defaults['isolate_clients'] = True
        defaults.update(params)
        if self.autoSetPositions:
            defaults['position'] = (round(self.nextPos_ap,2), 50, 0)
            self.nextPos_ap += 100

        wlan = None
        if cls and cls.__name__ == 'physicalAP':
            wlan = ("%s" % params.pop('phywlan', {}))
            cls = self.accessPoint
        if not cls:
            cls = self.accessPoint
        ap = cls(name, **defaults)

        if not self.inNamespace and self.listenPort:
            self.listenPort += 1

        if self.inNamespace or ('inNamespace' in params
                                and params['inNamespace'] is True):
            ap.params['inNamespace'] = True
        self.nameToNode[name] = ap

        if wlan:
            ap.params['phywlan'] = wlan

        self.addParameters(ap, self.autoSetMacs, node_mode='master', **defaults)
        if 'type' in params and params['type'] is 'mesh':
            ap.func[1] = 'mesh'
            ap.ifaceToAssociate = 1

        self.aps.append(ap)
        return ap

    def addNAT(self, name='nat0', connect=True, inNamespace=False,
               **params):
        """Add a NAT to the Mininet network
           name: name of NAT node
           connect: switch to connect to | True (s1) | None
           inNamespace: create in a network namespace
           params: other NAT node params, notably:
               ip: used as default gateway address"""
        nat = self.addHost(name, cls=NAT, inNamespace=inNamespace,
                           subnet=self.ipBase, **params)
        # find first ap and create link
        if connect:
            if not isinstance(connect, Node):
                # Use first ap if not specified
                connect = self.aps[0]
            # Connect the nat to the ap
            self.addLink(nat, connect)
            # Set the default route on stations
            natIP = nat.params['ip'].split('/')[0]
            nodes = self.stations + self.hosts + self.cars
            for node in nodes:
                if node.inNamespace:
                    node.setDefaultRoute('via %s' % natIP)
        return nat

    # BL: We now have four ways to look up nodes
    # This may (should?) be cleaned up in the future.
    def getNodeByName(self, *args):
        "Return node(s) with given name(s)"
        if len(args) is 1:
            return self.nameToNode[args[0]]
        return [self.nameToNode[n] for n in args]

    def get(self, *args):
        "Convenience alias for getNodeByName"
        return self.getNodeByName(*args)

    # Even more convenient syntax for node lookup and iteration
    def __getitem__(self, key):
        "net[ name ] operator: Return node with given name"
        return self.nameToNode[key]

    def __delitem__(self, key):
        "del net[ name ] operator - delete node with given name"
        self.delNode(self.nameToNode[key])

    def __iter__(self):
        "return iterator over node names"
        for node in chain(self.hosts, self.switches, self.controllers,
                          self.stations, self.cars, self.aps, self.sixLP):
            yield node.name

    def __len__(self):
        "returns number of nodes in net"
        return (len(self.hosts) + len(self.switches) +
                len(self.controllers) + len(self.stations) +
                len(self.cars) + len(self.aps) + len(self.sixLP))

    def __contains__(self, item):
        "returns True if net contains named node"
        return item in self.nameToNode

    def keys(self):
        "return a list of all node names or net's keys"
        return list(self)

    def values(self):
        "return a list of all nodes or net's values"
        return [self[name] for name in self]

    def items(self):
        "return (key,value) tuple list for every node in net"
        return zip(self.keys(), self.values())

    @staticmethod
    def randMac():
        "Return a random, non-multicast MAC address"
        return macColonHex(random.randint(1, 2 ** 48 - 1) & 0xfeffffffffff |
                           0x020000000000)

    def setModule(self, moduleDir):
        "set an alternative module rather than mac80211_hwsim"
        self.alt_module = moduleDir

    def addMacToWmediumd(self, mac=None):
        self.wmediumdMac.append(mac)

    def addLink(self, node1, node2=None, port1=None, port2=None,
                cls=None, **params):
        """"Add a link from node1 to node2
            node1: source node (or name)
            node2: dest node (or name)
            port1: source port (optional)
            port2: dest port (optional)
            cls: link class (optional)
            params: additional link params (optional)
            returns: link object"""

        # Accept node objects or names
        node1 = node1 if not isinstance(node1, string_types) else self[node1]
        node2 = node2 if not isinstance(node2, string_types) else self[node2]
        options = dict(params)

        self.conn.setdefault('src', [])
        self.conn.setdefault('dst', [])
        self.conn.setdefault('ls', [])

        cls = self.link if cls is None else cls

        if cls == mesh or cls == physicalMesh:
            isAP=False
            if isinstance(node1, AP):
                isAP=True
            cls(node=node1, isAP=isAP, **params)
        elif cls == adhoc:
            cls(node=node1, link=self.link, **params)
        elif cls == ITSLink:
            cls(node=node1, link=self.link, **params)
        elif cls == wifiDirectLink or cls == physicalWifiDirectLink:
            link = cls(node=node1, port=port1, **params)
            return link
        elif cls == sixLoWPANLink:
            link = cls(node=node1, port=port1, **params)
            self.links.append(link)
            return link
        elif cls == _4address:
            if 'position' in node1.params and 'position' in node2.params:
                self.conn['src'].append(node1)
                self.conn['dst'].append(node2)
                self.conn['ls'].append('--')

            if node1 not in self.aps:
                self.aps.append(node1)
            elif node2 not in self.aps:
                self.aps.append(node2)

            if self.wmediumd_mode == interference:
                link = cls(node1, node2, port1, port2)
                self.links.append(link)
                return link
            else:
                dist = node1.get_distance_to(node2)
                if dist <= node1.params['range'][0]:
                    link = cls(node1, node2)
                    self.links.append(link)
                    return link
        elif ((node1 in (self.stations or self.cars) and node2 in self.aps)
              or (node2 in (self.stations or self.cars) and node1 in self.aps)) and \
                        'link' not in options:

            sta = node2
            ap = node1
            sta_wlan = None
            ap_wlan = 0

            if port2:
                sta_wlan = port2
            if port1:
                ap_wlan = port1
            params['ap_wlan'] = ap_wlan

            if node1 in self.stations and node2 in self.aps:
                sta = node1
                ap = node2
                if port1:
                    sta_wlan = port1
                if port2:
                    ap_wlan = port2

            wlan = sta.ifaceToAssociate
            if sta_wlan:
                wlan = sta_wlan
            params['wlan'] = wlan
            # If sta/ap have position
            doAssociation = True
            if 'position' in sta.params and 'position' in ap.params:
                dist = sta.get_distance_to(ap)
                if dist > ap.params['range'][ap_wlan]:
                    doAssociation = False
            if doAssociation:
                sta.params['mode'][wlan] = ap.params['mode'][ap_wlan]
                sta.params['channel'][wlan] = ap.params['channel'][ap_wlan]
                enable_wmediumd = False
                enable_interference = False
                if self.link == wmediumd:
                    enable_wmediumd = True
                if self.wmediumd_mode == interference:
                    enable_interference = True
                if not self.topo:
                    params['printCon'] = True
                params['doAssociation'] = True
                Association.associate(sta, ap, enable_wmediumd,
                                      enable_interference, **params)
                if 'TCWirelessLink' in str(self.link.__name__):
                    if 'bw' not in params and 'bw' not in str(cls) and \
                            not self.ifb:
                        value = self.getDataRate(sta, ap, **params)
                        bw = value.rate
                        params['bw'] = bw
                    if self.ifb:
                        params['ifb'] = True
                        params['ifb_intf'] = sta.ifb[wlan]
                    # tc = True, this is useful only to apply tc configuration
                    link = cls(name=sta.params['wlan'][wlan], node=sta,
                               tc=True, **params)
                    #self.links.append(link)
                    return link
            if self.link == wmediumd:
                if self.wmediumd_mode == error_prob:
                    wmediumd.wlinks.append([sta, ap, params['error_prob']])
                elif self.wmediumd_mode != interference:
                    wmediumd.wlinks.append([sta, ap])
        else:
            if 'link' in options:
                options.pop('link', None)

            if 'position' in node1.params and 'position' in node2.params:
                self.conn['src'].append(node1)
                self.conn['dst'].append(node2)
                self.conn['ls'].append('-')
            # Port is optional
            if port1 is not None:
                options.setdefault('port1', port1)
            if port2 is not None:
                options.setdefault('port2', port2)

            # Set default MAC - this should probably be in Link
            options.setdefault('addr1', self.randMac())
            options.setdefault('addr2', self.randMac())

            if not cls or cls == wmediumd or cls == TCWirelessLink:
                cls = TCLink
            if self.disable_tcp_checksum:
                cls = TCULink

            cls = self.link if cls is None else cls
            link = cls(node1, node2, **options)
            self.links.append(link)
            return link

    def infraAssociation(self, node1, node2, port1=None, port2=None,
                         cls=None, **params):
        sta = node2
        ap = node1
        sta_wlan = None
        ap_wlan = 0

        if port2:
            sta_wlan = port2
        if port1:
            ap_wlan = port1
        params['ap_wlan'] = ap_wlan

        if 'wifi' in params:
            if node2.name == params['wifi']:
                ap = node2
                sta = node1
        else:
            if node1 in self.stations and node2 in self.aps:
                sta = node1
                ap = node2
                if port1:
                    sta_wlan = port1
                if port2:
                    ap_wlan = port2

        wlan = sta.ifaceToAssociate
        if sta_wlan:
            wlan = sta_wlan
        params['wlan'] = wlan
        # If sta/ap have position
        doAssociation = True
        if 'position' in sta.params and 'position' in ap.params:
            dist = sta.get_distance_to(ap)
            if dist > ap.params['range'][ap_wlan]:
                doAssociation = False
        if doAssociation:
            sta.params['mode'][wlan] = ap.params['mode'][ap_wlan]
            sta.params['channel'][wlan] = ap.params['channel'][ap_wlan]
            enable_wmediumd = False
            enable_interference = False
            if self.link == wmediumd:
                enable_wmediumd = True
            if self.wmediumd_mode == interference:
                enable_interference = True
            if not self.topo:
                params['printCon'] = True
            params['doAssociation'] = True
            Association.associate(sta, ap, enable_wmediumd,
                                  enable_interference, **params)
            if 'TCWirelessLink' in str(self.link.__name__):
                if 'bw' not in params and 'bw' not in str(cls) and \
                        not self.ifb:
                    value = self.getDataRate(sta, ap, **params)
                    bw = value.rate
                    params['bw'] = bw
                # tc = True, this is useful only to apply tc configuration
                link = cls(name=sta.params['wlan'][wlan], node=sta,
                           tc=True, **params)
                # self.links.append(link)
                return link
        if self.link == wmediumd:
            if self.wmediumd_mode == error_prob:
                wmediumd.wlinks.append([sta, ap, params['error_prob']])
            elif self.wmediumd_mode != interference:
                wmediumd.wlinks.append([sta, ap])

    def delLink(self, link):
        "Remove a link from this network"
        link.delete()
        self.links.remove(link)

    def linksBetween(self, node1, node2):
        "Return Links between node1 and node2"
        return [link for link in self.links
                if (hasattr(link.intf1, 'node') and hasattr(link.intf2, 'node') and (node1, node2) in (
                    (link.intf1.node, link.intf2.node),
                        (link.intf2.node, link.intf1.node)))]

    def delLinkBetween(self, node1, node2, index=0, allLinks=False):
        """Delete link(s) between node1 and node2
           index: index of link to delete if multiple links (0)
           allLinks: ignore index and delete all such links (False)
           returns: deleted link(s)"""
        links = self.linksBetween(node1, node2)
        if not allLinks:
            links = [links[index]]
        for link in links:
            self.delLink(link)
        return links

    def configHosts(self):
        "Configure a set of nodes."
        nodes = self.hosts + self.stations + self.cars
        for node in nodes:
            # info( host.name + ' ' )
            intf = node.defaultIntf()
            if intf:
                node.configDefault()
            else:
                # Don't configure nonexistent intf
                node.configDefault(ip=None, mac=None)
                # You're low priority, dude!
                # BL: do we want to do this here or not?
                # May not make sense if we have CPU lmiting...
                # quietRun( 'renice +18 -p ' + repr( host.pid ) )
                # This may not be the right place to do this, but
                # it needs to be done somewhere.
                # info( '\n' )

    def buildFromWirelessTopo(self, topo=None):
        """Build mininet from a topology object
           At the end of this function, everything should be connected
           and up."""
        info('*** Creating network\n')
        if not self.controllers and self.controller:
            # Add a default controller
            info('*** Adding controller\n')
            classes = self.controller
            if not isinstance(classes, list):
                classes = [classes]
            for i, cls in enumerate(classes):
                # Allow Controller objects because nobody understands partial()
                if isinstance(cls, Controller):
                    self.addController(cls)
                else:
                    self.addController('c%d' % i, cls)

        info('*** Adding hosts/stations:\n')
        #TODO: DIAGNOSE TYPING ISSUES!!!
        for hostName in topo.hosts():
            if not "isAP" in topo.nodeInfo(hostName):
                if 'sta' in str(hostName):
                    self.addStation(hostName, **topo.nodeInfo(hostName))
                else:
                    self.addHost(hostName, **topo.nodeInfo(hostName))
                info(hostName + ' ')

        info('\n*** Adding access points:\n')
        for apName in topo.aps():
            # A bit ugly: add batch parameter if appropriate
            params = topo.nodeInfo(apName)
            cls = params.get('cls', self.accessPoint)
            if hasattr(cls, 'batchStartup'):
                params.setdefault('batch', True)
            self.addAccessPoint(apName, **params)
            info(apName + ' ')

        info('\n*** Configuring wifi nodes...\n')
        self.configureWifiNodes()

        info('\n*** Adding link(s):\n')
        for srcName, dstName, params in topo.links(
                sort=True, withInfo=True):
            self.addLink(**params)
            info('(%s, %s) ' % (srcName, dstName))
        info('\n')

    def configureControlNetwork(self):
        "Control net config hook: override in subclass"
        raise Exception('configureControlNetwork: '
                        'should be overriden in subclass', self)

    def build(self):
        "Build mininet-wifi."
        if self.topo:
            self.buildFromWirelessTopo(self.topo)
            if self.init_plot or self.init_plot3d:
                max_z = 0
                if self.init_plot3d:
                    max_z = len(self.stations) * 100
                self.plotGraph(max_x=(len(self.stations) * 100),
                               max_y=(len(self.stations) * 100),
                               max_z=max_z)
        else:
            if not mob.stations:
                for node in self.stations:
                    if 'position' in node.params:
                        mob.stations.append(node)

        if (self.configure4addr or self.configureWiFiDirect
                or self.wmediumd_mode == error_prob) and self.link == wmediumd:
            wmediumd(self.fading_coefficient, self.noise_threshold,
                     self.stations, self.aps, self.cars, propagationModel,
                     self.wmediumdMac)
            for sta in self.stations:
                if self.wmediumd_mode != error_prob:
                    sta.set_pos_wmediumd(sta.params['position'])
            for sta in self.stations:
                if sta in self.aps:
                    self.stations.remove(sta)

        if self.inNamespace:
            self.configureControlNetwork()
        info('*** Configuring nodes\n')
        self.configHosts()
        if self.xterms:
            self.startTerms()
        if self.autoStaticArp:
            self.staticArp()

        nodes = self.stations
        for node in nodes:
            for wlan in range(0, len(node.params['wlan'])):
                if not isinstance(node, AP) and node.func[0] != 'ap' and \
                        node.func[wlan] != 'mesh' and \
                                node.func[wlan] != 'adhoc' and \
                                node.func[wlan] != 'wifiDirect':
                    if isinstance(node, Station):
                        node.params['range'][wlan] = \
                            int(node.params['range'][wlan]) / 5

        if self.allAutoAssociation:
            if self.autoAssociation and not self.configureWiFiDirect:
                self.auto_association()
        if self.mob_param:
            if 'model' in self.mob_param or self.isVanet or self.nroads != 0:
                self.mob_param['nodes'] = self.getMobileNodes()
                self.start_mobility(**self.mob_param)
            else:
                self.mob_param['plotNodes'] = self.plot_nodes()
                mob.stop(**self.mob_param)
        else:
            if self.DRAW and not self.isReplaying:
                plotNodes = self.plot_nodes()
                self.plotCheck(plotNodes)
        self.built = True

    def plot_nodes(self):
        other_nodes = self.hosts + self.switches + self.controllers
        plotNodes = []
        for node in other_nodes:
            if hasattr(node, 'plotted') and node.plotted is True:
                plotNodes.append(node)
        return plotNodes

    def startTerms(self):
        "Start a terminal for each node."
        if 'DISPLAY' not in os.environ:
            error("Error starting terms: Cannot connect to display\n")
            return
        info("*** Running terms on %s\n" % os.environ['DISPLAY'])
        cleanUpScreens()
        self.terms += makeTerms(self.controllers, 'controller')
        self.terms += makeTerms(self.switches, 'switch')
        self.terms += makeTerms(self.hosts, 'host')
        self.terms += makeTerms(self.stations, 'station')
        self.terms += makeTerms(self.aps, 'ap')
        self.terms += makeTerms(self.sixLP, 'sixLP')

    def stopXterms(self):
        "Kill each xterm."
        for term in self.terms:
            os.kill(term.pid, signal.SIGKILL)
        cleanUpScreens()

    def staticArp(self):
        "Add all-pairs ARP entries to remove the need to handle broadcast."
        for src in self.hosts:
            for dst in self.hosts:
                if src != dst:
                    src.setARP(ip=dst.IP(), mac=dst.MAC())

    def start(self):
        "Start controller and switches."
        if not self.built:
            self.build()
        info('*** Starting controller(s)\n')
        for controller in self.controllers:
            info(controller.name + ' ')
            controller.start()
        info('\n')

        info('*** Starting switches and/or access points\n')
        nodesL2 = self.switches + self.aps
        for nodeL2 in nodesL2:
            info(nodeL2.name + ' ')
            nodeL2.start(self.controllers)

        started = {}
        if py_version_info < (3, 0):
            for swclass, switches in groupby(
                    sorted(nodesL2, key=type), type):
                switches = tuple(switches)
                if hasattr(swclass, 'batchStartup'):
                    success = swclass.batchStartup(switches)
                    started.update({s: s for s in success})
        else:
            for swclass, switches in groupby(
                    sorted(nodesL2, key=lambda x: str(type(x))), type):
                switches = tuple(switches)
                if hasattr(swclass, 'batchStartup'):
                    success = swclass.batchStartup(switches)
                    started.update({s: s for s in success})
        info('\n')
        if self.waitConn:
            self.waitConnected()

    def roads(self, nroads):
        "Number of roads"
        self.nroads = nroads

    def stop(self):
        'Stop Mininet-WiFi'
        self.stopGraphParams()
        info('*** Stopping %i controllers\n' % len(self.controllers))
        for controller in self.controllers:
            info(controller.name + ' ')
            controller.stop()
        info('\n')
        if self.terms:
            info('*** Stopping %i terms\n' % len(self.terms))
            self.stopXterms()
        info('*** Stopping %i links\n' % len(self.links))
        for link in self.links:
            info('.')
            link.stop()
        info('\n')
        info('*** Stopping switches/access points\n')
        stopped = {}
        nodesL2 = self.switches + self.aps
        if py_version_info < (3, 0):
            for swclass, switches in groupby(
                    sorted(nodesL2, key=type), type):
                switches = tuple(switches)
                if hasattr(swclass, 'batchShutdown'):
                    success = swclass.batchShutdown(switches)
                    stopped.update({s: s for s in success})
        else:
            for swclass, switches in groupby(
                    sorted(nodesL2, key=lambda x: str(type(x))), type):
                switches = tuple(switches)
                if hasattr(swclass, 'batchShutdown'):
                    success = swclass.batchShutdown(switches)
                    stopped.update({s: s for s in success})
        for switch in nodesL2:
            info(switch.name + ' ')
            if switch not in stopped:
                switch.stop()
            switch.terminate()
        info('\n')
        info('*** Stopping nodes\n')
        nodes = self.hosts + self.stations + self.sixLP
        for node in nodes:
            info(node.name + ' ')
            node.terminate()
        info('\n')
        if self.aps is not []:
            self.kill_hostapd()
        self.closeMininetWiFi()
        if self.sixLP:
            sixLoWPAN_module.stop()
        if self.link == wmediumd:
            self.kill_wmediumd()
        info('\n*** Done\n')

    def run(self, test, *args, **kwargs):
        "Perform a complete start/test/stop cycle."
        self.start()
        info('*** Running test\n')
        result = test(*args, **kwargs)
        self.stop()
        return result

    def monitor(self, hosts=None, timeoutms=-1):
        """Monitor a set of hosts (or all hosts by default),
           and return their output, a line at a time.
           hosts: (optional) set of hosts to monitor
           timeoutms: (optional) timeout value in ms
           returns: iterator which returns host, line"""
        if hosts is None:
            hosts = self.hosts
        poller = select.poll()
        h1 = hosts[0]  # so we can call class method fdToNode
        for host in hosts:
            poller.register(host.stdout)
        while True:
            ready = poller.poll(timeoutms)
            for fd, event in ready:
                host = h1.fdToNode(fd)
                if event & select.POLLIN:
                    line = host.readline()
                    if line is not None:
                        yield host, line
            # Return if non-blocking
            if not ready and timeoutms >= 0:
                yield None, None

    @staticmethod
    def _parsePing(pingOutput):
        "Parse ping output and return packets sent, received."
        # Check for downed link
        if 'connect: Network is unreachable' in pingOutput:
            return 1, 0
        r = r'(\d+) packets transmitted, (\d+)( packets)? received'
        m = re.search(r, pingOutput)
        if m is None:
            error('*** Error: could not parse ping output: %s\n' %
                  pingOutput)
            return 1, 0
        sent, received = int(m.group(1)), int(m.group(2))
        return sent, received

    def ping(self, hosts=None, timeout=None):
        """Ping between all specified hosts.
           hosts: list of hosts
           timeout: time to wait for a response, as string
           returns: ploss packet loss percentage"""
        # should we check if running?
        packets = 0
        lost = 0
        ploss = None
        if not hosts:
            hosts = self.hosts + self.stations
            output('*** Ping: testing ping reachability\n')
        for node in hosts:
            output('%s -> ' % node.name)
            for dest in hosts:
                if node != dest:
                    opts = ''
                    if timeout:
                        opts = '-W %s' % timeout
                    if dest.intfs:
                        result = node.cmdPrint('ping -c1 %s %s'
                                               % (opts, dest.IP()))
                        sent, received = self._parsePing(result)
                    else:
                        sent, received = 0, 0
                    packets += sent
                    if received > sent:
                        error('*** Error: received too many packets')
                        error('%s' % result)
                        node.cmdPrint('route')
                        exit(1)
                    lost += sent - received
                    output(('%s ' % dest.name) if received else 'X ')
            output('\n')
        if packets > 0:
            ploss = 100.0 * lost / packets
            received = packets - lost
            output("*** Results: %i%% dropped (%d/%d received)\n" %
                   (ploss, received, packets))
        else:
            ploss = 0
            output("*** Warning: No packets sent\n")
        if self.sixLP:
            nodes = self.sixLP
            sixlowpan.ping6(nodes, timeout)
        return ploss

    @staticmethod
    def _parseFull(pingOutput):
        "Parse ping output and return all data."
        errorTuple = (1, 0, 0, 0, 0, 0)
        # Check for downed link
        r = r'[uU]nreachable'
        m = re.search(r, pingOutput)
        if m is not None:
            return errorTuple
        r = r'(\d+) packets transmitted, (\d+)( packets)? received'
        m = re.search(r, pingOutput)
        if m is None:
            error('*** Error: could not parse ping output: %s\n' %
                  pingOutput)
            return errorTuple
        sent, received = int(m.group(1)), int(m.group(2))
        r = r'rtt min/avg/max/mdev = '
        r += r'(\d+\.\d+)/(\d+\.\d+)/(\d+\.\d+)/(\d+\.\d+) ms'
        m = re.search(r, pingOutput)
        if m is None:
            if received is 0:
                return errorTuple
            error('*** Error: could not parse ping output: %s\n' %
                  pingOutput)
            return errorTuple
        rttmin = float(m.group(1))
        rttavg = float(m.group(2))
        rttmax = float(m.group(3))
        rttdev = float(m.group(4))
        return sent, received, rttmin, rttavg, rttmax, rttdev

    def pingFull(self, hosts=None, timeout=None):
        """Ping between all specified hosts and return all data.
           hosts: list of hosts
           timeout: time to wait for a response, as string
           returns: all ping data; see function body."""
        # should we check if running?
        # Each value is a tuple: (src, dsd, [all ping outputs])
        all_outputs = []
        if not hosts:
            hosts = self.hosts + self.stations
            output('*** Ping: testing ping reachability\n')
            
        for node in hosts:
            output('%s -> ' % node.name)
            for dest in hosts:
                if node != dest:
                    opts = ''
                    if timeout:
                        opts = '-W %s' % timeout
                    result = node.cmd('ping -c1 %s %s' % (opts, dest.IP()))
                    outputs = self._parsePingFull(result)
                    sent, received, rttmin, rttavg, rttmax, rttdev = outputs
                    all_outputs.append((node, dest, outputs))
                    output(('%s ' % dest.name) if received else 'X ')
            output('\n')
        output("*** Results: \n")
        for outputs in all_outputs:
            src, dest, ping_outputs = outputs
            sent, received, rttmin, rttavg, rttmax, rttdev = ping_outputs
            output(" %s->%s: %s/%s, " % (src, dest, sent, received))
            output("rtt min/avg/max/mdev %0.3f/%0.3f/%0.3f/%0.3f ms\n" %
                   (rttmin, rttavg, rttmax, rttdev))
        return all_outputs

    def pingAll(self, timeout=None):
        """Ping between all hosts.
           returns: ploss packet loss percentage"""
        sleep(3)
        return self.ping(timeout=timeout)

    def pingPair(self):
        """Ping between first two hosts, useful for testing.
           returns: ploss packet loss percentage"""
        sleep(3)
        nodes = self.hosts + self.stations
        hosts = [nodes[0], nodes[1]]
        return self.ping(hosts=hosts)

    def pingAllFull(self):
        """Ping between all hosts.
           returns: ploss packet loss percentage"""
        sleep(3)
        return self.pingFull()

    def pingPairFull(self):
        """Ping between first two hosts, useful for testing.
           returns: ploss packet loss percentage"""
        sleep(3)
        nodes = self.hosts + self.stations
        hosts = [nodes[0], nodes[1]]
        return self.pingFull(hosts=hosts)

    @staticmethod
    def _parseIperf(iperfOutput):
        """Parse iperf output and return bandwidth.
           iperfOutput: string
           returns: result string"""
        r = r'([\d\.]+ \w+/sec)'
        m = re.findall(r, iperfOutput)
        if m:
            return m[-1]
        else:
            # was: raise Exception(...)
            error('could not parse iperf output: ' + iperfOutput)
            return ''

    def iperf(self, hosts=None, l4Type='TCP', udpBw='10M', fmt=None,
              seconds=5, port=5001):
        """Run iperf between two hosts.
           hosts: list of hosts; if None, uses first and last hosts
           l4Type: string, one of [ TCP, UDP ]
           udpBw: bandwidth target for UDP test
           fmt: iperf format argument if any
           seconds: iperf time to transmit
           port: iperf port
           returns: two-element array of [ server, client ] speeds
           note: send() is buffered, so client rate can be much higher than
           the actual transmission rate; on an unloaded system, server
           rate should be much closer to the actual receive rate"""
        sleep(3)
        nodes = self.hosts + self.stations
        hosts = hosts or [nodes[0], nodes[-1]]
        assert len(hosts) is 2
        client, server = hosts

        conn1 = 0
        conn2 = 0
        if isinstance(client, Station) or isinstance(server, Station):
            if isinstance(client, Station):
                while conn1 is 0:
                    conn1 = int(client.cmd('iw dev %s link '
                                           '| grep -ic \'Connected\''
                                           % client.params['wlan'][0]))
            if isinstance(server, Station):
                while conn2 is 0:
                    conn2 = int(server.cmd('iw dev %s link | grep -ic '
                                           '\'Connected\''
                                           % server.params['wlan'][0]))
        output('*** Iperf: testing', l4Type, 'bandwidth between',
               client, 'and', server, '\n')
        server.cmd('killall -9 iperf')
        iperfArgs = 'iperf -p %d ' % port
        bwArgs = ''
        if l4Type is 'UDP':
            iperfArgs += '-u '
            bwArgs = '-b ' + udpBw + ' '
        elif l4Type != 'TCP':
            raise Exception('Unexpected l4 type: %s' % l4Type)
        if fmt:
            iperfArgs += '-f %s ' % fmt
        server.sendCmd(iperfArgs + '-s')
        if l4Type is 'TCP':
            if not waitListening(client, server.IP(), port):
                raise Exception('Could not connect to iperf on port %d'
                                % port)
        cliout = client.cmd(iperfArgs + '-t %d -c ' % seconds +
                            server.IP() + ' ' + bwArgs)
        debug('Client output: %s\n' % cliout)
        servout = ''
        # We want the last *b/sec from the iperf server output
        # for TCP, there are two of them because of waitListening
        count = 2 if l4Type is 'TCP' else 1
        while len(re.findall('/sec', servout)) < count:
            servout += server.monitor(timeoutms=5000)
        server.sendInt()
        servout += server.waitOutput()
        debug('Server output: %s\n' % servout)
        result = [self._parseIperf(servout), self._parseIperf(cliout)]
        if l4Type is 'UDP':
            result.insert(0, udpBw)
        output('*** Results: %s\n' % result)
        return result

    def runCpuLimitTest(self, cpu, duration=5):
        """run CPU limit test with 'while true' processes.
        cpu: desired CPU fraction of each host
        duration: test duration in seconds (integer)
        returns a single list of measured CPU fractions as floats.
        """
        cores = int(quietRun('nproc'))
        pct = cpu * 100
        info('*** Testing CPU %.0f%% bandwidth limit\n' % pct)
        stations = self.hosts
        cores = int(quietRun('nproc'))
        # number of processes to run a while loop on per host
        num_procs = int(ceil(cores * cpu))
        pids = {}
        for s in stations:
            pids[s] = []
            for _core in range(num_procs):
                s.cmd('while true; do a=1; done &')
                pids[s].append(s.cmd('echo $!').strip())
        outputs = {}
        time = {}
        # get the initial cpu time for each host
        for station in stations:
            outputs[station] = []
            with open('/sys/fs/cgroup/cpuacct/%s/cpuacct.usage'
                      % station, 'r') as f:
                time[station] = float(f.read())
        for _ in range(duration):
            sleep(1)
            for station in stations:
                with open('/sys/fs/cgroup/cpuacct/%s/cpuacct.usage'
                          % station, 'r') as f:
                    readTime = float(f.read())
                outputs[station].append(((readTime - time[station])
                                      / 1000000000) / cores * 100)
                time[station] = readTime
        for h, pids in pids.items():
            for pid in pids:
                h.cmd('kill -9 %s' % pid)
        cpu_fractions = []
        for _host, outputs in outputs.items():
            for pct in outputs:
                cpu_fractions.append(pct)
        output('*** Results: %s\n' % cpu_fractions)
        return cpu_fractions

    def get_distance(self, src, dst):
        """Gets the distance between two nodes

        :params src: source node
        :params dst: destination node
        :params nodes: list of nodes"""
        nodes = self.stations + self.cars + self.aps
        try:
            for host1 in nodes:
                if src == str(host1):
                    src = host1
                    for host2 in nodes:
                        if dst == str(host2):
                            dst = host2
                            dist = src.get_distance_to(dst)
                            info("The distance between %s and %s is %.2f "
                                 "meters\n" % (src, dst, float(dist)))
        except:
            info("node %s or/and node %s does not exist or there is no " \
                 "position defined" % (dst, src))

    def mobility(self, *args, **kwargs):
        "Configure mobility parameters"
        self.configureMobility(*args, **kwargs)

    def setMobilityModel(self, **kwargs):
        if 'seed' in kwargs:
            self.seed = kwargs['seed']
        self.setMobilityModelParams(**kwargs)

    def startMobility(self, **kwargs):
        if 'repetitions' not in kwargs:
            kwargs['repetitions'] = 1
        kwargs['init_time'] = kwargs['time']
        self.setMobilityParams(**kwargs)

    def getMobileNodes(self):
        nodes_ = []
        nodes = self.stations + self.aps + self.cars
        for node in nodes:
            if 'position' not in node.params:
                nodes_.append(node)
        return nodes_

    @staticmethod
    def setBgscan(module='simple', s_inverval=30, signal=-45,
                  l_interval=300,
                  database='/etc/wpa_supplicant/network1.bgscan'):
        """Set Background scanning
        :params module: module
        :params s_inverval: short bgscan interval in second
        :params signal: signal strength threshold
        :params l_interval: long interval
        :params database: database file name"""
        if module is 'simple':
            bgscan = 'bgscan=\"%s:%d:%d:%d\"' % \
                     (module, s_inverval, signal, l_interval)
        else:
            bgscan = 'bgscan=\"%s:%d:%d:%d:%s\"' % \
                     (module, s_inverval, signal, l_interval, database)

        Association.bgscan = bgscan

    def setPropagationModel(self, **kwargs):
        "Set Propagation Model"
        self.ppm_is_set = True
        kwargs['noise_threshold'] = self.noise_threshold
        kwargs['cca_threshold'] = self.cca_threshold
        self.propagation_model(**kwargs)

    def configWirelessLinkStatus(self, src, dst, status):

        sta = self.nameToNode[dst]
        ap = self.nameToNode[src]
        if isinstance(self.nameToNode[src], Station):
            sta = self.nameToNode[src]
            ap = self.nameToNode[dst]

        if status == 'down':
            for wlan in range(0, len(sta.params['wlan'])):
                if sta.params['associatedTo'][wlan]:
                    sta.cmd('iw dev %s disconnect' % sta.params['wlan'][wlan])
                    sta.params['associatedTo'][wlan] = ''
                    if sta in ap.params['associatedStations']:
                        ap.params['associatedStations'].remove(sta)
                    else:
                        output("No association between nodes found!")
        else:
            for wlan in range(0, len(sta.params['wlan'])):
                if not sta.params['associatedTo'][wlan]:
                    sta.pexec('iw dev %s connect %s %s'
                              % (sta.params['wlan'][wlan],
                                 ap.params['ssid'][0], ap.params['mac'][0]))
                    sta.params['associatedTo'][wlan] = ap
                    ap.params['associatedStations'].append(sta)

    # BL: I think this can be rewritten now that we have
    # a real link class.
    def configLinkStatus(self, src, dst, status):
        """Change status of src <-> dst links.
           src: node name
           dst: node name
           status: string {up, down}"""
        if src not in self.nameToNode:
            error('src not in network: %s\n' % src)
        elif dst not in self.nameToNode:
            error('dst not in network: %s\n' % dst)
        if isinstance(self.nameToNode[src], Station) \
                and isinstance(self.nameToNode[dst], AP) or \
                        isinstance(self.nameToNode[src], AP) \
                        and isinstance(self.nameToNode[dst], Station):
            self.configWirelessLinkStatus(src, dst, status)
        else:
            src = self.nameToNode[src]
            dst = self.nameToNode[dst]
            connections = src.connectionsTo(dst)
            if len(connections) is 0:
                error('src and dst not connected: %s %s\n' % (src, dst))
            for srcIntf, dstIntf in connections:
                result = srcIntf.ifconfig(status)
                if result:
                    error('link src status change failed: %s\n' % result)
                result = dstIntf.ifconfig(status)
                if result:
                    error('link dst status change failed: %s\n' % result)

    def interact(self):
        "Start network and run our simple CLI."
        self.start()
        result = CLI(self)
        self.stop()
        return result

    inited = False

    @classmethod
    def init(cls):
        "Initialize Mininet"
        if cls.inited:
            return
        ensureRoot()
        fixLimits()
        cls.inited = True

    def addParameters(self, node, autoSetMacs, node_mode='managed', **params):
        """adds parameters to wireless nodes
        node: node
        autoSetMacs: set MAC addrs automatically like IP addresses
        params: parameters
        defaults: Default IP and MAC addresses
        node_mode: if interface is running in managed or master mode"""
        params['wlans'] = self.countWiFiIfaces(**params)
        node.params['wlan'] = []
        node.params['mac'] = []
        node.phyID = []
        node.ifaceToAssociate = 0

        array_ = ['passwd', 'scan_freq', 'freq_list', 'authmode',
                  'encrypt', 'radius_server', 'bw']
        for param in params:
            if param in array_:
                list = params[param].split(',')
                if len(list) != params['wlans']:
                    error('*** Error: len(%s) != wlans\n' % param)
                    exit()
                node.params[param] = []
                for value in list:
                    node.params[param].append(value)

        if node_mode == 'managed':
            node.params['apsInRange'] = []
            node.params['associatedTo'] = []
            if self.wmediumd_mode != interference:
                node.params['rssi'] = []

        array_ = ['speed', 'max_x', 'max_y', 'min_x', 'min_y',
                  'min_v', 'max_v', 'constantVelocity', 'constantDistance',
                  'min_speed', 'max_speed']
        for param in params:
            if param in array_:
                setattr(node, param, float(params[param]))

        # position
        if 'position' in params:
            pos = params['position']
            self.pos_to_array(node, pos)
        else:
            if 'position' in node.params:
                pos = node.params['position']
                self.pos_to_array(node, pos)

        for wlan in range(params['wlans']):
            node.func.append('none')
            node.phyID.append(0)
            if node_mode == 'managed':
                node.params['associatedTo'].append('')

            if node_mode == 'master':
                node.params['wlan'].append(node.name + '-wlan' + str(wlan + 1))
            else:
                node.params['wlan'].append(node.name + '-wlan' + str(wlan))
                if self.wmediumd_mode != interference:
                    node.params['rssi'].append(-60)
            node.params.pop("wlans", None)

        if node_mode == 'managed' or 'ip' in node.params:
            array_ = ['mac', 'ip']
            for param in array_:
                node.params[param] = []
                if param in params:
                    list = params[param].split(',')
                    for value in list:
                        node.params[param].append(value)
                        if param == 'mac':
                            append_ = ''
                        else:
                            append_ = '0/0'
                        if len(list) != params['wlans']:
                            for _ in range(len(list), params['wlans']):
                                node.params[param].append(append_)
                elif autoSetMacs:
                    for n in range(params['wlans']):
                        node.params[param].append(append_)
                        node.params[param][n] = params[param]
                else:
                    for _ in range(params['wlans']):
                        node.params[param].append('')

        array_ = ['antennaGain', 'antennaHeight', 'txpower',
                  'channel', 'mode', 'freq']
        for param in array_:
            node.params[param] = []
            if param in params:
                if isinstance(params[param], int):
                    params[param] = str(params[param])
                list = params[param].split(',')
                for value in list:
                    if param == 'mode' or param == 'channel':
                        node.params[param].append(value)
                    else:
                        node.params[param].append(float(value))
                len_ = len(node.params[param])
                if len != params['wlans']:
                    for _ in range(params['wlans']-len_):
                        node.params[param].append(value)
            else:
                for _ in range(params['wlans']):
                    if param == 'antennaGain':
                        value = 5.0
                    if param == 'antennaHeight':
                        value = 1.0
                    if param == 'txpower':
                        value = 14
                    if param == 'channel':
                        value = 1
                    if param == 'mode':
                        value = 'g'
                    if param == 'freq':
                        value = 2.412
                    node.params[param].append(value)
        self.add_range_param(node, **params)

        # Equipment Model
        model = ("%s" % params.pop('model', {}))
        if model != "{}":
            node.model = model

        if node_mode == 'master':
            node.params['associatedStations'] = []
            node.params['stationsInRange'] = {}

            node.params['mac'] = []
            node.params['mac'].append('')
            if 'mac' in params:
                node.params['mac'][0] = params['mac']

            if 'ssid' in params:
                node.params['ssid'] = []
                ssid_list = params['ssid'].split(',')
                for ssid in ssid_list:
                    node.params['ssid'].append(ssid)

            if 'config' in node.params:
                config = node.params['config'].split(',')
                for conf in config:
                    if 'wpa=' in conf or 'wep=' in conf:
                        node.params['encrypt'] = []
                        if 'wpa=' in conf:
                            node.params['encrypt'].append('wpa')
                        else:
                            node.params['encrypt'].append('wep')

    def pos_to_array(self, node, pos):
        if isinstance(pos, string_types):
            pos = pos.split(',')
        node.params['position'] = [float(pos[0]),
                                   float(pos[1]),
                                   float(pos[2])]

    def add_range_param(self, node, wlans=0, **params):
        "Add Signal Range Param"
        node.params['range'] = []
        if 'range' in params:
            range_list = str(params['range']).split(',')
            for value in range_list:
                wlan = range_list.index(value)
                node.params['range'].append(float(value))
                node.setRange(float(value), intf=node.params['wlan'][wlan])
        else:
            for _ in range(0, wlans):
                if 'model' in node.params:
                    range_ = GetRange(node=node)
                    node.params['range'].append(range_.value)
                else:
                    node.params['range'].append(0)

    def countWiFiIfaces(self, **params):
        "Count the number of virtual wifi interfaces"
        if 'wlans' in params:
            self.n_radios += int(params['wlans'])
            wlans = int(params['wlans'])
        else:
            wlans = 1
            self.n_radios += 1
        return wlans

    def createVirtualIfaces(self, nodes):
        "Creates virtual wifi interfaces"
        for node in nodes:
            if 'nvif' in node.params:
                for vif_ in range(0, node.params['nvif']):
                    vif = node.params['wlan'][0] + str(vif_ + 1)
                    node.params['wlan'].append(vif)
                    node.params['associatedTo'].append('')
                    node.func.append('none')
                    node.phyID.append(0)
                    if self.wmediumd_mode != interference:
                        node.params['rssi'].append(-60)

                    new_mac = list(node.params['mac'][0])
                    new_mac[7] = str(vif_ + 1)
                    node.params['mac'].append("".join(new_mac))

                    array_ = ['range', 'txpower', 'channel', 'antennaGain',
                              'antennaHeight', 'mode', 'freq']
                    for param in array_:
                        node.params[param].append(node.params[param][0])

                    node.cmd('iw dev %s interface add %s type station'
                             % (node.params['wlan'][0], vif))
                    TCLinkWirelessStation(node, intfName1=vif)
                    self.configureMacAddr(node)

    @staticmethod
    def kill_hostapd():
        "Kill hostapd"
        module.kill_hostapd()
        sleep(0.1)

    @staticmethod
    def kill_wmediumd():
        "Kill wmediumd"
        info("\n*** Killing wmediumd")
        w_server.disconnect()
        w_starter.stop()
        sleep(0.1)

    @staticmethod
    def kill_mac80211_hwsim():
        "Kill mac80211_hwsim"
        module.kill_mac80211_hwsim()
        sleep(0.1)

    def configureWirelessLink(self):
        """Configure Wireless Link

        :param stations: list of stations
        :param aps: list of access points
        :param cars: list of cars"""
        nodes = self.stations + self.cars
        for node in nodes:
            for wlan in range(0, len(node.params['wlan'])):
                link = TCLinkWirelessStation(node,
                                             intfName1=node.params['wlan'][wlan])
                self.links.append(link)
            self.configureMacAddr(node)

    def plotGraph(self, **kwargs):
        "Plots Graph"
        self.DRAW = True
        for key in kwargs:
            setattr(self, key, kwargs[key])
        if 'max_z' in kwargs and kwargs['max_z'] != 0:
            self.plot = plot3d

    def checkDimension(self, nodes):
        try:
            for node in nodes:
                if hasattr(node, 'coord'):
                    node.params['position'] = node.coord[0].split(',')
            plotGraph(min_x=self.min_x, min_y=self.min_y, min_z=self.min_z,
                      max_x=self.max_x, max_y=self.max_y, max_z=self.max_z,
                      nodes=nodes, conn=self.conn)
            if not issubclass(self.plot, plot3d):
                self.plot.pause()
        except:
            info('Something went wrong with the GUI.\n')
            self.DRAW = False

    def start_mobility(self, **kwargs):
        "Starts Mobility"
        if 'model' in kwargs or self.isVanet or self.nroads != 0:
            nodes = []
            for node in kwargs['nodes']:
                if 'position' not in node.params \
                        or 'position' in node.params \
                                and node.params['position'] == (-1, -1, -1):
                    node.isStationary = False
                    nodes.append(node)
                    node.params['position'] = (0, 0, 0)
            kwargs['nodes'] = nodes
            self.setMobilityParams(**kwargs)
            if self.nroads == 0:
                mob.start(**self.mob_param)
            else:
                self.mob_param['cars'] = self.cars
                vanet(**self.mob_param)

    def stopMobility(self, **kwargs):
        "Stops Mobility"
        if self.allAutoAssociation and \
                not self.configureWiFiDirect and not self.configure4addr:
            self.auto_association()
        kwargs['final_time'] = kwargs['time']
        self.setMobilityParams(**kwargs)

    def setAssociationCtrl(self, ac='ssf'):
        "set association control"
        mob.ac = ac

    def setMobilityModelParams(self, **kwargs):
        "Set Mobility Parameters"

        args = ['min_x', 'min_y', 'min_z',
                'max_x', 'max_y', 'max_z',
                'min_v', 'max_v']
        for arg in args:
            if arg in kwargs:
                setattr(self, arg, float(kwargs[arg]))
                self.mob_param.setdefault(arg, getattr(self, arg))
            else:
                if arg in ['min_v', 'max_v']:
                    self.mob_param.setdefault(arg, 5.0)

        kwargs['nodes'] = self.getMobileNodes()
        if self.nroads != 0:
            self.mob_param.setdefault('nroads', self.nroads)

        if 'ac_method' in kwargs:
            self.mob_param.setdefault('ac_method', kwargs['ac_method'])

        if 'max_wt' in kwargs:
            self.mob_param.setdefault('max_wt', float(kwargs['max_wt']))
        else:
            self.mob_param.setdefault('max_wt', float(100))
        if 'min_wt' in kwargs:
            self.mob_param.setdefault('min_wt', float(kwargs['min_wt']))
        else:
            self.mob_param.setdefault('min_wt', float(0))

        args = ['seed', 'stations', 'aps', 'DRAW', 'conn']
        for arg in args:
            self.mob_param.setdefault(arg, getattr(self, arg))

        self.mob_param.setdefault('model', kwargs['model'])
        self.mob_param.setdefault('time', kwargs['time'])
        self.mob_param.setdefault('ppm', propagationModel.model)
        return self.mob_param

    def setMobilityParams(self, **kwargs):
        "Set Mobility Parameters"
        self.mob_param.update(**kwargs)

        args = ['min_x', 'min_y', 'min_z',
                  'max_x', 'max_y', 'max_z',
                  'stations', 'cars', 'aps',
<<<<<<< HEAD
                  'DRAW', 'conn', 'repetitions', 'mob_groups']
=======
                  'DRAW', 'conn']
>>>>>>> a622daeb
        for arg in args:
            self.mob_param.setdefault(arg, getattr(self, arg))

        if self.nroads != 0:
            self.mob_param.setdefault('nroads', self.nroads)
        if 'plotNodes' in kwargs:
            self.mob_param.setdefault('plotNodes', kwargs['plotNodes'])
	    if 'nodes' in kwargs and kwargs['nodes']:
            self.mob_param.setdefault('nodes', kwargs['nodes'])
        if 'associationControl' in kwargs:
            self.mob_param.setdefault('AC', kwargs['associationControl'])
        if 'pointlist' in kwargs:
            self.mob_param.setdefault('pointlist',kwargs['pointlist'])
        if 'waittime' in kwargs:
            self.mob_param.setdefault('waittime', kwargs['waittime'])
        if 'model' in kwargs:
            stations = kwargs['nodes']
            if 'min_x' in kwargs:
                if not self.DRAW:
                    self.min_x = int(kwargs['min_x'])
                for sta in stations:
                    sta.min_x = int(kwargs['min_x'])
            if 'min_y' in kwargs:
                if not self.DRAW:
                    self.min_y = int(kwargs['min_y'])
                for sta in stations:
                    sta.min_y = int(kwargs['min_y'])
            if 'max_x' in kwargs:
                if not self.DRAW:
                    self.max_x = int(kwargs['max_x'])
                for sta in stations:
                    sta.max_x = int(kwargs['max_x'])
            if 'max_y' in kwargs:
                if not self.DRAW:
                    self.max_y = int(kwargs['max_y'])
                for sta in stations:
                    sta.max_y = int(kwargs['max_y'])
            if 'min_v' in kwargs:
                self.mob_param.setdefault('min_v', kwargs['min_v'])
            if 'max_v' in kwargs:
                self.mob_param.setdefault('max_v', kwargs['max_v'])
        if 'mob_groups' in kwargs:
            self.mob_param.setdefault('mob_groups', kwargs['mob_groups'])
        if 'time' in kwargs:
            if 'init_time' not in self.mob_param:
                self.mob_param.setdefault('init_time', kwargs['time'])
            else:
                self.mob_param.setdefault('final_time', kwargs['time'])
        self.mob_param.setdefault('seed', self.seed)
        if 'stations' in kwargs:
            self.mob_param.setdefault('stations', kwargs['stations'])
        if 'aps' in kwargs:
            self.mob_param.setdefault('aps', kwargs['aps'])
        if 'aggregation' in kwargs:
            self.mob_param.setdefault('aggregation', kwargs['aggregation'])
        self.mob_param.setdefault('DRAW', self.DRAW)
        self.mob_param.setdefault('conn', self.conn)
        self.mob_param.setdefault('min_x', self.min_x)
        self.mob_param.setdefault('min_y', self.min_y)
        self.mob_param.setdefault('min_z', self.min_z)
        self.mob_param.setdefault('max_x', self.max_x)
        self.mob_param.setdefault('max_y', self.max_y)
        self.mob_param.setdefault('max_z', self.max_z)
        self.mob_param.setdefault('rec_rssi', self.rec_rssi)
        self.mob_param.setdefault('ppm', propagationModel.model)
        if 'mobileNodes' in kwargs and kwargs['mobileNodes']:
            self.mob_param.setdefault('mobileNodes', kwargs['mobileNodes'])
        return self.mob_param

    def useExternalProgram(self, program, **params):
        """Opens an external program

        :params program: only sumo is supported so far
        :params **params config_file: file configuration"""
        self.autoAssociation = False
        self.isVanet = True
        for car in self.cars:
            car.params['position'] = (0, 0, 0)
        program(self.cars, self.aps, **kwargs)

    @staticmethod
    def configureMacAddr(node):
        """Configure Mac Address

        :param node: node"""
        for wlan in range(0, len(node.params['wlan'])):
            iface = node.params['wlan'][wlan]
            if node.params['mac'][wlan] == '':
                node.params['mac'][wlan] = node.getMAC(iface)
            else:
                mac = node.params['mac'][wlan]
                node.setMAC(mac, iface)

    def configureWmediumd(self):
        "Configure Wmediumd"
        if self.autoSetPositions:
            self.wmediumd_mode = interference
        self.wmediumd_mode()
        if self.wmediumd_mode == interference:
            mob.wmediumd_mode = 3
        else:
            mob.wmediumd_mode = 1
        if not self.configureWiFiDirect and not self.configure4addr and \
            self.wmediumd_mode != error_prob:
            wmediumd(self.fading_coefficient, self.noise_threshold,
                     self.stations, self.aps, self.cars, propagationModel,
                     self.wmediumdMac)

    def configureWifiNodes(self):
        "Configure WiFi Nodes"
        if not self.ppm_is_set:
            self.setPropagationModel()
        params = {}
        if self.ifb:
            wirelessLink.ifb = True
            params['ifb'] = self.ifb
        if self.docker:
            params['docker'] = self.docker
            params['container'] = self.container
            params['ssh_user'] = self.ssh_user
        nodes = self.stations + self.aps + self.cars
        module.start(nodes, self.n_radios, self.alt_module, **params)
        if sixlowpan.n_wpans != 0:
            sixLoWPAN_module.start(self.sixLP, sixlowpan.n_wpans)
        self.configureWirelessLink()
        self.createVirtualIfaces(self.stations)
        AccessPoint(self.aps, self.driver, self.link)

        if self.link == wmediumd:
            self.configureWmediumd()

        setParam = True
        if self.wmediumd_mode == interference and not self.isVanet:
            setParam = False

        for node in nodes:
            for wlan in range(0, len(node.params['wlan'])):
                if int(node.params['range'][wlan]) == 0:
                    intf = node.params['wlan'][wlan]
                    node.params['range'][wlan] = node.getRange(intf=intf)
                else:
                    if 'model' not in node.params:
                        node.params['txpower'][wlan] = \
                            node.get_txpower_prop_model(wlan)
                if not self.configure4addr and not self.configureWiFiDirect:
                    node.setTxPower(node.params['txpower'][wlan],
                                    intf=node.params['wlan'][wlan],
                                    setParam=setParam)
                    node.setAntennaGain(node.params['antennaGain'][wlan],
                                        intf=node.params['wlan'][wlan],
                                        setParam=setParam)

        return self.stations, self.aps

    def plotCheck(self, plotNodes):
        "Check which nodes will be plotted"
        nodes = self.stations + self.aps + plotNodes + self.cars
        self.checkDimension(nodes)

    def plot_dynamic(self):
        "Check which nodes will be plotted dynamically at runtime"
        nodes = self.stations + self.aps + self.cars
        self.checkDimension(nodes)

        while True:
            for node in nodes:
                intf = node.params['wlan'][0]
                node.params['range'][0] = node.getRange(intf=intf)
                if self.DRAW:
                    if not issubclass(self.plot, plot3d):
                        self.plot.updateCircleRadius(node)
                    self.plot.update(node)
            self.plot.pause()
            sleep(0.5)

    def auto_association(self):
        "This is useful to make the users' life easier"
        isap = []
        for sta in self.stations:
            for wlan in range(0, len(sta.params['wlan'])):
                if ((sta.func[wlan] == 'ap' or
                             sta.func[wlan] == 'client') and sta not in self.aps):
                    if sta not in isap:
                        isap.append(sta)

        for sta in isap:
            self.aps.append(sta)
            self.stations.remove(sta)
            if sta in mob.stations:
                mob.stations.remove(sta)

        if self.mob_param:
            nodes = []
            for node in self.stations:
                if 'position' in node.params:
                    nodes.append(node)
        else:
            nodes = self.aps + self.stations + self.cars

        if self.nroads == 0:
            for node in nodes:
                for wlan in range(0, len(node.params['wlan'])):
                    if 'position' in node.params and 'link' not in node.params:
                        if self.wmediumd_mode != error_prob:
                            pos = node.params['position']
                            pos[0] = float(pos[0]) + 1
                            if node.func[wlan] == 'adhoc':
                                sleep(1.5)
                            if self.wmediumd_mode == interference:
                                node.set_pos_wmediumd(pos)

            mob.aps = self.aps
            nodes = self.stations + self.cars
            for node in nodes:
                if 'position' in node.params and 'link' not in node.params:
                    mob.configLinks(node)
                    if self.rec_rssi:
                        os.system('hwsim_mgmt -k %s %s >/dev/null 2>&1'
                                  % (node.phyID[wlan],
                                     abs(int(node.params['rssi'][wlan]))))

    @staticmethod
    def propagation_model(**kwargs):
        "Propagation Model Attr"
        propagationModel.setAttr(**kwargs)

    @staticmethod
    def stop_simulation():
        "Pause the simulation"
        mob.pause_simulation = True

    @staticmethod
    def start_simulation():
        "Start the simulation"
        mob.pause_simulation = False

    @staticmethod
    def printDistance(src, dst, nodes):
        """Prints the distance between two points

        :params src: source node
        :params dst: destination node
        :params nodes: list of nodes"""
        try:
            for host1 in nodes:
                if src == str(host1):
                    src = host1
                    for host2 in nodes:
                        if dst == str(host2):
                            dst = host2
                            dist = src.get_distance_to(dst)
                            info("The distance between %s and %s is %.2f "
                                 "meters\n" % (src, dst, float(dist)))
        except:
            info("node %s or/and node %s does not exist or there is no " \
                 "position defined\n" % (dst, src))

    @staticmethod
    def configureMobility(*args, **kwargs):
        "Configure mobility parameters"
        args[0].isStationary = False
        mob.configure(*args, **kwargs)

    @staticmethod
    def getDataRate(sta=None, ap=None, **params):
        "Set the rate"
        value = GetRate(sta=sta, ap=ap, **params)
        return value

    @staticmethod
    def setChannelEquation(**params):
        """Set Channel Equation. The user may change the equation defined in
        wifiChannel.py by any other.

        :params bw: bandwidth (mbps)
        :params delay: delay (ms)
        :params latency: latency (ms)
        :params loss: loss (%)"""
        if 'bw' in params:
            wirelessLink.equationBw = params['bw']
        if 'delay' in params:
            wirelessLink.equationDelay = params['delay']
        if 'latency' in params:
            wirelessLink.equationLatency = params['latency']
        if 'loss' in params:
            wirelessLink.equationLoss = params['loss']

    @staticmethod
    def stopGraphParams():
        "Stop the graph"
        if mob.thread_:
            mob.thread_._keep_alive = False
        sleep(0.5)

    def closeMininetWiFi(self):
        "Close Mininet-WiFi"
        self.plot.closePlot()
        module.stop()  # Stopping WiFi Module


class MininetWithControlWNet(Mininet_wifi):
    """Control network support:
       Create an explicit control network. Currently this is only
       used/usable with the user datapath.
       Notes:
       1. If the controller and switches are in the same (e.g. root)
          namespace, they can just use the loopback connection.
       2. If we can get unix domain sockets to work, we can use them
          instead of an explicit control network.
       3. Instead of routing, we could bridge or use 'in-band' control.
       4. Even if we dispense with this in general, it could still be
          useful for people who wish to simulate a separate control
          network (since real networks may need one!)
       5. Basically nobody ever used this code, so it has been moved
          into its own class.
       6. Ultimately we may wish to extend this to allow us to create a
          control network which every node's control interface is
          attached to."""

    def configureControlNetwork(self):
        "Configure control network."
        self.configureRoutedControlNetwork()

    # We still need to figure out the right way to pass
    # in the control network location.

    def configureRoutedControlNetwork(self, ip='192.168.123.1',
                                      prefixLen=16):
        """Configure a routed control network on controller and switches.
           For use with the user datapath only right now."""
        controller = self.controllers[0]
        info(controller.name + ' <->')
        cip = ip
        snum = ipParse(ip)
        nodesL2 = self.switches + self.aps
        for nodeL2 in nodesL2:
            info(' ' + nodeL2.name)
            if self.link == wmediumd:
                link = Link(nodeL2, controller, port1=0)
            else:
                self.link = Link
                link = self.link(nodeL2, controller, port1=0)
            sintf, cintf = link.intf1, link.intf2
            nodeL2.controlIntf = sintf
            snum += 1
            while snum & 0xff in [0, 255]:
                snum += 1
            sip = ipStr(snum)
            cintf.setIP(cip, prefixLen)
            sintf.setIP(sip, prefixLen)
            controller.setHostRoute(sip, cintf)
            nodeL2.setHostRoute(cip, sintf)
        info('\n')
        info('*** Testing control network\n')
        while not cintf.isUp():
            info('*** Waiting for', cintf, 'to come up\n')
            sleep(1)
        for nodeL2 in nodesL2:
            while not sintf.isUp():
                info('*** Waiting for', sintf, 'to come up\n')
                sleep(1)
            if self.ping(hosts=[nodeL2, controller]) != 0:
                error('*** Error: control network test failed\n')
                exit(1)
        info('\n')<|MERGE_RESOLUTION|>--- conflicted
+++ resolved
@@ -1735,11 +1735,7 @@
         args = ['min_x', 'min_y', 'min_z',
                   'max_x', 'max_y', 'max_z',
                   'stations', 'cars', 'aps',
-<<<<<<< HEAD
-                  'DRAW', 'conn', 'repetitions', 'mob_groups']
-=======
-                  'DRAW', 'conn']
->>>>>>> a622daeb
+                  'DRAW', 'conn', 'mob_groups']
         for arg in args:
             self.mob_param.setdefault(arg, getattr(self, arg))
 
