"""
Node objects for Mininet.

Nodes provide a simple abstraction for interacting with hosts, switches
and controllers. Local nodes are simply one or more processes on the local
machine.

Node: superclass for all (primarily local) network nodes.

Host: a virtual host. By default, a host is simply a shell; commands
    may be sent using Cmd (which waits for output), or using sendCmd(),
    which returns immediately, allowing subsequent monitoring using
    monitor(). Examples of how to run experiments using this
    functionality are provided in the examples/ directory. By default,
    hosts share the root file system, but they may also specify private
    directories.

CPULimitedHost: a virtual host whose CPU bandwidth is limited by
    RT or CFS bandwidth limiting.

Switch: superclass for switch nodes.

UserSwitch: a switch using the user-space switch from the OpenFlow
    reference implementation.

KernelSwitch: a switch using the kernel switch from the OpenFlow reference
    implementation.

OVSSwitch: a switch using the OpenVSwitch OpenFlow-compatible switch
    implementation (openvswitch.org).

Controller: superclass for OpenFlow controllers. The default controller
    is controller(8) from the reference implementation.

NOXController: a controller node using NOX (noxrepo.org).

RemoteController: a remote controller node, which may use any
    arbitrary OpenFlow-compatible controller, and which is not
    created or managed by mininet.

Future enhancements:

- Possibly make Node, Switch and Controller more abstract so that
  they can be used for both local and remote nodes

- Create proxy objects for remote nodes (Mininet: Cluster Edition)
"""

import os
import pty
import re
import signal
import select
from subprocess import Popen, PIPE, STDOUT
from operator import or_
from time import sleep

from mininet.log import info, error, warn, debug
from mininet.util import ( quietRun, errRun, errFail, moveIntf, isShellBuiltin,
                           numCores, retry, mountCgroups )
from mininet.moduledeps import moduleDeps, pathCheck, OVS_KMOD, OF_KMOD, TUN
from mininet.link import Link, Intf, TCIntf
from re import findall
from distutils.version import StrictVersion

class Node( object ):
    """A virtual network node is simply a shell in a network namespace.
       We communicate with it using pipes."""

    portBase = 0  # Nodes always start with eth0/port0, even in OF 1.0

    def __init__( self, name, inNamespace=True, **params ):
        """name: name of node
           inNamespace: in network namespace?
           privateDirs: list of private directory strings or tuples
           params: Node parameters (see config() for details)"""

        # Make sure class actually works
        self.checkSetup()

        self.name = params.get( 'name', name )
        self.privateDirs = params.get( 'privateDirs', [] )
        self.inNamespace = params.get( 'inNamespace', inNamespace )

        # Stash configuration parameters for future reference
        self.params = params

        self.intfs = {}  # dict of port numbers to interfaces
        self.ports = {}  # dict of interfaces to port numbers
                         # replace with Port objects, eventually ?
        self.nameToIntf = {}  # dict of interface names to Intfs

        # Make pylint happy
        ( self.shell, self.execed, self.pid, self.stdin, self.stdout,
            self.lastPid, self.lastCmd, self.pollOut ) = (
                None, None, None, None, None, None, None, None )
        self.waiting = False
        self.readbuf = ''

        # Start command interpreter shell
        self.startShell()
        self.mountPrivateDirs()

    # File descriptor to node mapping support
    # Class variables and methods

    inToNode = {}  # mapping of input fds to nodes
    outToNode = {}  # mapping of output fds to nodes

    @classmethod
    def fdToNode( cls, fd ):
        """Return node corresponding to given file descriptor.
           fd: file descriptor
           returns: node"""
        node = cls.outToNode.get( fd )
        return node or cls.inToNode.get( fd )

    # Command support via shell process in namespace
    def startShell( self, mnopts=None ):
        "Start a shell process for running commands"
        if self.shell:
            error( "%s: shell is already running\n" % self.name )
            return
        # mnexec: (c)lose descriptors, (d)etach from tty,
        # (p)rint pid, and run in (n)amespace
        opts = '-cd' if mnopts is None else mnopts
        if self.inNamespace:
            opts += 'n'
        # bash -m: enable job control, i: force interactive
        # -s: pass $* to shell, and make process easy to find in ps
        # prompt is set to sentinel chr( 127 )
        cmd = [ 'mnexec', opts, 'env',  'PS1=' + chr( 127 ),
                'bash', '--norc', '-mis', 'mininet:' + self.name ]
        # Spawn a shell subprocess in a pseudo-tty, to disable buffering
        # in the subprocess and insulate it from signals (e.g. SIGINT)
        # received by the parent
        master, slave = pty.openpty()
        self.shell = self._popen( cmd, stdin=slave, stdout=slave, stderr=slave,
                                  close_fds=False )
        self.stdin = os.fdopen( master, 'rw' )
        self.stdout = self.stdin
        self.pid = self.shell.pid
        self.pollOut = select.poll()
        self.pollOut.register( self.stdout )
        # Maintain mapping between file descriptors and nodes
        # This is useful for monitoring multiple nodes
        # using select.poll()
        self.outToNode[ self.stdout.fileno() ] = self
        self.inToNode[ self.stdin.fileno() ] = self
        self.execed = False
        self.lastCmd = None
        self.lastPid = None
        self.readbuf = ''
        # Wait for prompt
        while True:
            data = self.read( 1024 )
            if data[ -1 ] == chr( 127 ):
                break
            self.pollOut.poll()
        self.waiting = False
        self.cmd( 'stty -echo' )
        self.cmd( 'set +m' )

    def mountPrivateDirs( self ):
        "mount private directories"
        for directory in self.privateDirs:
            if isinstance( directory, tuple ):
                # mount given private directory
                privateDir = directory[ 1 ] % self.__dict__
                mountPoint = directory[ 0 ]
                self.cmd( 'mkdir -p %s' % privateDir )
                self.cmd( 'mkdir -p %s' % mountPoint )
                self.cmd( 'mount --bind %s %s' %
                               ( privateDir, mountPoint ) )
            else:
                # mount temporary filesystem on directory
                self.cmd( 'mkdir -p %s' % directory )
                self.cmd( 'mount -n -t tmpfs tmpfs %s' % directory )

    def unmountPrivateDirs( self ):
        "mount private directories"
        for directory in self.privateDirs:
            if isinstance( directory, tuple ):
                self.cmd( 'umount ', directory[ 0 ] )
            else:
                self.cmd( 'umount ', directory )

    def _popen( self, cmd, **params ):
        """Internal method: spawn and return a process
            cmd: command to run (list)
            params: parameters to Popen()"""
        return Popen( cmd, **params )

    def cleanup( self ):
        "Help python collect its garbage."
        # Intfs may end up in root NS
        for intfName in self.intfNames():
            if self.name in intfName:
                quietRun( 'ip link del ' + intfName )
        self.shell = None

    # Subshell I/O, commands and control

    def read( self, maxbytes=1024 ):
        """Buffered read from node, non-blocking.
           maxbytes: maximum number of bytes to return"""
        count = len( self.readbuf )
        if count < maxbytes:
            data = os.read( self.stdout.fileno(), maxbytes - count )
            self.readbuf += data
        if maxbytes >= len( self.readbuf ):
            result = self.readbuf
            self.readbuf = ''
        else:
            result = self.readbuf[ :maxbytes ]
            self.readbuf = self.readbuf[ maxbytes: ]
        return result

    def readline( self ):
        """Buffered readline from node, non-blocking.
           returns: line (minus newline) or None"""
        self.readbuf += self.read( 1024 )
        if '\n' not in self.readbuf:
            return None
        pos = self.readbuf.find( '\n' )
        line = self.readbuf[ 0: pos ]
        self.readbuf = self.readbuf[ pos + 1: ]
        return line

    def write( self, data ):
        """Write data to node.
           data: string"""
        os.write( self.stdin.fileno(), data )

    def terminate( self ):
        "Send kill signal to Node and clean up after it."
        self.unmountPrivateDirs()
        if self.shell:
            if self.shell.poll() is None:
                os.killpg( self.shell.pid, signal.SIGHUP )
        self.cleanup()

    def stop( self ):
        "Stop node."
        self.terminate()

    def waitReadable( self, timeoutms=None ):
        """Wait until node's output is readable.
           timeoutms: timeout in ms or None to wait indefinitely."""
        if len( self.readbuf ) == 0:
            self.pollOut.poll( timeoutms )

    def sendCmd( self, *args, **kwargs ):
        """Send a command, followed by a command to echo a sentinel,
           and return without waiting for the command to complete.
           args: command and arguments, or string
           printPid: print command's PID?"""
        assert not self.waiting
        printPid = kwargs.get( 'printPid', True )
        # Allow sendCmd( [ list ] )
        if len( args ) == 1 and type( args[ 0 ] ) is list:
            cmd = args[ 0 ]
        # Allow sendCmd( cmd, arg1, arg2... )
        elif len( args ) > 0:
            cmd = args
        # Convert to string
        if not isinstance( cmd, str ):
            cmd = ' '.join( [ str( c ) for c in cmd ] )
        if not re.search( r'\w', cmd ):
            # Replace empty commands with something harmless
            cmd = 'echo -n'
        self.lastCmd = cmd
        # if a builtin command is backgrounded, it still yields a PID
        if len( cmd ) > 0 and cmd[ -1 ] == '&':
            # print ^A{pid}\n so monitor() can set lastPid
            cmd += ' printf "\\001%d\\012" $! '
        elif printPid and not isShellBuiltin( cmd ):
            cmd = 'mnexec -p ' + cmd
        self.write( cmd + '\n' )
        self.lastPid = None
        self.waiting = True

    def sendInt( self, intr=chr( 3 ) ):
        "Interrupt running command."
        debug( 'sendInt: writing chr(%d)\n' % ord( intr ) )
        self.write( intr )

    def monitor( self, timeoutms=None, findPid=True ):
        """Monitor and return the output of a command.
           Set self.waiting to False if command has completed.
           timeoutms: timeout in ms or None to wait indefinitely
           findPid: look for PID from mnexec -p"""
        self.waitReadable( timeoutms )
        data = self.read( 1024 )
        pidre = r'\[\d+\] \d+\r\n'
        # Look for PID
        marker = chr( 1 ) + r'\d+\r\n'
        if findPid and chr( 1 ) in data:
            # suppress the job and PID of a backgrounded command
            if re.findall( pidre, data ):
                data = re.sub( pidre, '', data )
            # Marker can be read in chunks; continue until all of it is read
            while not re.findall( marker, data ):
                data += self.read( 1024 )
            markers = re.findall( marker, data )
            if markers:
                self.lastPid = int( markers[ 0 ][ 1: ] )
                data = re.sub( marker, '', data )
        # Look for sentinel/EOF
        if len( data ) > 0 and data[ -1 ] == chr( 127 ):
            self.waiting = False
            data = data[ :-1 ]
        elif chr( 127 ) in data:
            self.waiting = False
            data = data.replace( chr( 127 ), '' )
        return data

    def waitOutput( self, verbose=False, findPid=True ):
        """Wait for a command to complete.
           Completion is signaled by a sentinel character, ASCII(127)
           appearing in the output stream.  Wait for the sentinel and return
           the output, including trailing newline.
           verbose: print output interactively"""
        log = info if verbose else debug
        output = ''
        while self.waiting:
            data = self.monitor()
            output += data
            log( data )
        return output

    def cmd( self, *args, **kwargs ):
        """Send a command, wait for output, and return it.
           cmd: string"""
        verbose = kwargs.get( 'verbose', False )
        log = info if verbose else debug
        log( '*** %s : %s\n' % ( self.name, args ) )
        self.sendCmd( *args, **kwargs )
        return self.waitOutput( verbose )

    def cmdPrint( self, *args):
        """Call cmd and printing its output
           cmd: string"""
        return self.cmd( *args, **{ 'verbose': True } )

    def popen( self, *args, **kwargs ):
        """Return a Popen() object in our namespace
           args: Popen() args, single list, or string
           kwargs: Popen() keyword args"""
        defaults = { 'stdout': PIPE, 'stderr': PIPE,
                     'mncmd':
                     [ 'mnexec', '-da', str( self.pid ) ] }
        defaults.update( kwargs )
        if len( args ) == 1:
            if type( args[ 0 ] ) is list:
                # popen([cmd, arg1, arg2...])
                cmd = args[ 0 ]
            elif type( args[ 0 ] ) is str:
                # popen("cmd arg1 arg2...")
                cmd = args[ 0 ].split()
            else:
                raise Exception( 'popen() requires a string or list' )
        elif len( args ) > 0:
            # popen( cmd, arg1, arg2... )
            cmd = list( args )
        # Attach to our namespace  using mnexec -a
        cmd = defaults.pop( 'mncmd' ) + cmd
        # Shell requires a string, not a list!
        if defaults.get( 'shell', False ):
            cmd = ' '.join( cmd )
        popen = self._popen( cmd, **defaults )
        return popen

    def pexec( self, *args, **kwargs ):
        """Execute a command using popen
           returns: out, err, exitcode"""
        popen = self.popen( *args, stdin=PIPE, stdout=PIPE, stderr=PIPE,
                           **kwargs )
        # Warning: this can fail with large numbers of fds!
        out, err = popen.communicate()
        exitcode = popen.wait()
        return out, err, exitcode

    # Interface management, configuration, and routing

    # BL notes: This might be a bit redundant or over-complicated.
    # However, it does allow a bit of specialization, including
    # changing the canonical interface names. It's also tricky since
    # the real interfaces are created as veth pairs, so we can't
    # make a single interface at a time.

    def newPort( self ):
        "Return the next port number to allocate."
        if len( self.ports ) > 0:
            return max( self.ports.values() ) + 1
        return self.portBase

    def addIntf( self, intf, port=None, moveIntfFn=moveIntf ):
        """Add an interface.
           intf: interface
           port: port number (optional, typically OpenFlow port number)
           moveIntfFn: function to move interface (optional)"""
        if port is None:
            port = self.newPort()
        self.intfs[ port ] = intf
        self.ports[ intf ] = port
        self.nameToIntf[ intf.name ] = intf
        debug( '\n' )
        debug( 'added intf %s (%d) to node %s\n' % (
                intf, port, self.name ) )
        if self.inNamespace:
            debug( 'moving', intf, 'into namespace for', self.name, '\n' )
            moveIntfFn( intf.name, self  )

    def defaultIntf( self ):
        "Return interface for lowest port"
        ports = self.intfs.keys()
        if ports:
            return self.intfs[ min( ports ) ]
        else:
            warn( '*** defaultIntf: warning:', self.name,
                  'has no interfaces\n' )

    def intf( self, intf='' ):
        """Return our interface object with given string name,
           default intf if name is falsy (None, empty string, etc).
           or the input intf arg.

        Having this fcn return its arg for Intf objects makes it
        easier to construct functions with flexible input args for
        interfaces (those that accept both string names and Intf objects).
        """
        if not intf:
            return self.defaultIntf()
        elif type( intf ) is str:
            return self.nameToIntf[ intf ]
        else:
            return intf

    def connectionsTo( self, node):
        "Return [ intf1, intf2... ] for all intfs that connect self to node."
        # We could optimize this if it is important
        connections = []
        for intf in self.intfList():
            link = intf.link
            if link:
                node1, node2 = link.intf1.node, link.intf2.node
                if node1 == self and node2 == node:
                    connections += [ ( intf, link.intf2 ) ]
                elif node1 == node and node2 == self:
                    connections += [ ( intf, link.intf1 ) ]
        return connections

    def deleteIntfs( self, checkName=True ):
        """Delete all of our interfaces.
           checkName: only delete interfaces that contain our name"""
        # In theory the interfaces should go away after we shut down.
        # However, this takes time, so we're better off removing them
        # explicitly so that we won't get errors if we run before they
        # have been removed by the kernel. Unfortunately this is very slow,
        # at least with Linux kernels before 2.6.33
        for intf in self.intfs.values():
            # Protect against deleting hardware interfaces
            if ( self.name in intf.name ) or ( not checkName ):
                intf.delete()
                info( '.' )

    # Routing support

    def setARP( self, ip, mac ):
        """Add an ARP entry.
           ip: IP address as string
           mac: MAC address as string"""
        result = self.cmd( 'arp', '-s', ip, mac )
        return result

    def setHostRoute( self, ip, intf ):
        """Add route to host.
           ip: IP address as dotted decimal
           intf: string, interface name"""
        return self.cmd( 'route add -host', ip, 'dev', intf )

    def setDefaultRoute( self, intf=None ):
        """Set the default route to go through intf.
           intf: Intf or {dev <intfname> via <gw-ip> ...}"""
        # Note setParam won't call us if intf is none
        if type( intf ) is str and ' ' in intf:
            params = intf
        else:
            params = 'dev %s' % intf
        self.cmd( 'ip route del default' )
        return self.cmd( 'ip route add default', params )

    # Convenience and configuration methods

    def setMAC( self, mac, intf=None ):
        """Set the MAC address for an interface.
           intf: intf or intf name
           mac: MAC address as string"""
        return self.intf( intf ).setMAC( mac )

    def setIP( self, ip, prefixLen=8, intf=None ):
        """Set the IP address for an interface.
           intf: intf or intf name
           ip: IP address as a string
           prefixLen: prefix length, e.g. 8 for /8 or 16M addrs"""
        # This should probably be rethought
        if '/' not in ip:
            ip = '%s/%s' % ( ip, prefixLen )
        return self.intf( intf ).setIP( ip )

    def IP( self, intf=None ):
        "Return IP address of a node or specific interface."
        return self.intf( intf ).IP()

    def MAC( self, intf=None ):
        "Return MAC address of a node or specific interface."
        return self.intf( intf ).MAC()

    def intfIsUp( self, intf=None ):
        "Check if an interface is up."
        return self.intf( intf ).isUp()

    # The reason why we configure things in this way is so
    # That the parameters can be listed and documented in
    # the config method.
    # Dealing with subclasses and superclasses is slightly
    # annoying, but at least the information is there!

    def setParam( self, results, method, **param ):
        """Internal method: configure a *single* parameter
           results: dict of results to update
           method: config method name
           param: arg=value (ignore if value=None)
           value may also be list or dict"""
        name, value = param.items()[ 0 ]
        f = getattr( self, method, None )
        if not f:
            return
        if type( value ) is list:
            result = f( *value )
        elif type( value ) is dict:
            result = f( **value )
        else:
            result = f( value )
        results[ name ] = result
        return result

    def config( self, mac=None, ip=None,
                defaultRoute=None, lo='up', **_params ):
        """Configure Node according to (optional) parameters:
           mac: MAC address for default interface
           ip: IP address for default interface
           ifconfig: arbitrary interface configuration
           Subclasses should override this method and call
           the parent class's config(**params)"""
        # If we were overriding this method, we would call
        # the superclass config method here as follows:
        # r = Parent.config( **_params )
        r = {}
        self.setParam( r, 'setMAC', mac=mac )
        self.setParam( r, 'setIP', ip=ip )
        self.setParam( r, 'setDefaultRoute', defaultRoute=defaultRoute )
        # This should be examined
        self.cmd( 'ifconfig lo ' + lo )
        return r

    def configDefault( self, **moreParams ):
        "Configure with default parameters"
        self.params.update( moreParams )
        self.config( **self.params )

    # This is here for backward compatibility
    def linkTo( self, node, link=Link ):
        """(Deprecated) Link to another node
           replace with Link( node1, node2)"""
        return link( self, node )

    # Other methods

    def intfList( self ):
        "List of our interfaces sorted by port number"
        return [ self.intfs[ p ] for p in sorted( self.intfs.iterkeys() ) ]

    def intfNames( self ):
        "The names of our interfaces sorted by port number"
        return [ str( i ) for i in self.intfList() ]

    def __repr__( self ):
        "More informative string representation"
        intfs = ( ','.join( [ '%s:%s' % ( i.name, i.IP() )
                              for i in self.intfList() ] ) )
        return '<%s %s: %s pid=%s> ' % (
            self.__class__.__name__, self.name, intfs, self.pid )

    def __str__( self ):
        "Abbreviated string representation"
        return self.name

    # Automatic class setup support

    isSetup = False

    @classmethod
    def checkSetup( cls ):
        "Make sure our class and superclasses are set up"
        while cls and not getattr( cls, 'isSetup', True ):
            cls.setup()
            cls.isSetup = True
            # Make pylint happy
            cls = getattr( type( cls ), '__base__', None )

    @classmethod
    def setup( cls ):
        "Make sure our class dependencies are available"
        pathCheck( 'mnexec', 'ifconfig', moduleName='Mininet')

class Host( Node ):
    "A host is simply a Node"
    pass

class CPULimitedHost( Host ):

    "CPU limited host"

    def __init__( self, name, sched='cfs', **kwargs ):
        Host.__init__( self, name, **kwargs )
        # Initialize class if necessary
        if not CPULimitedHost.inited:
            CPULimitedHost.init()
        # Create a cgroup and move shell into it
        self.cgroup = 'cpu,cpuacct,cpuset:/' + self.name
        errFail( 'cgcreate -g ' + self.cgroup )
        # We don't add ourselves to a cpuset because you must
        # specify the cpu and memory placement first
        errFail( 'cgclassify -g cpu,cpuacct:/%s %s' % ( self.name, self.pid ) )
        # BL: Setting the correct period/quota is tricky, particularly
        # for RT. RT allows very small quotas, but the overhead
        # seems to be high. CFS has a mininimum quota of 1 ms, but
        # still does better with larger period values.
        self.period_us = kwargs.get( 'period_us', 100000 )
        self.sched = sched
        if sched == 'rt':
            self.checkRtGroupSched()
            self.rtprio = 20

    def cgroupSet( self, param, value, resource='cpu' ):
        "Set a cgroup parameter and return its value"
        cmd = 'cgset -r %s.%s=%s /%s' % (
            resource, param, value, self.name )
        quietRun( cmd )
        nvalue = int( self.cgroupGet( param, resource ) )
        if nvalue != value:
            error( '*** error: cgroupSet: %s set to %s instead of %s\n'
                   % ( param, nvalue, value ) )
        return nvalue

    def cgroupGet( self, param, resource='cpu' ):
        "Return value of cgroup parameter"
        cmd = 'cgget -r %s.%s /%s' % (
            resource, param, self.name )
        return int( quietRun( cmd ).split()[ -1 ] )

    def cgroupDel( self ):
        "Clean up our cgroup"
        # info( '*** deleting cgroup', self.cgroup, '\n' )
        _out, _err, exitcode = errRun( 'cgdelete -r ' + self.cgroup )
        return exitcode != 0

    def popen( self, *args, **kwargs ):
        """Return a Popen() object in node's namespace
           args: Popen() args, single list, or string
           kwargs: Popen() keyword args"""
        # Tell mnexec to execute command in our cgroup
        mncmd = [ 'mnexec', '-g', self.name,
                  '-da', str( self.pid ) ]
        cpuTime = int( self.cgroupGet( 'rt_runtime_us', 'cpu' ) )
        # if our cgroup is not given any cpu time,
        # we cannot assign the RR Scheduler.
        if self.sched == 'rt' and cpuTime > 0:
            mncmd += [ '-r', str( self.rtprio ) ]
        elif self.sched == 'rt' and cpuTime <= 0:
            debug( '***error: not enough cpu time available for %s.' % self.name,
                    'Using cfs scheduler for subprocess\n' )
        return Host.popen( self, *args, mncmd=mncmd, **kwargs )

    def cleanup( self ):
        "Clean up Node, then clean up our cgroup"
        super( CPULimitedHost, self ).cleanup()
        retry( retries=3, delaySecs=1, fn=self.cgroupDel )

    _rtGroupSched = False   # internal class var: Is CONFIG_RT_GROUP_SCHED set?
    
    @classmethod
    def checkRtGroupSched( cls ):
        "Check (Ubuntu,Debian) kernel config for CONFIG_RT_GROUP_SCHED for RT"
        if not cls._rtGroupSched:
            release = quietRun( 'uname -r' ).strip('\r\n')
            output = quietRun( 'grep CONFIG_RT_GROUP_SCHED /boot/config-%s' % release )
            if output == '# CONFIG_RT_GROUP_SCHED is not set\n':
                error( '\n*** error: please enable RT_GROUP_SCHED in your kernel\n' )
                exit( 1 )
            cls._rtGroupSched = True

    def chrt( self ):
        "Set RT scheduling priority"
        quietRun( 'chrt -p %s %s' % ( self.rtprio, self.pid ) )
        result = quietRun( 'chrt -p %s' % self.pid )
        firstline = result.split( '\n' )[ 0 ]
        lastword = firstline.split( ' ' )[ -1 ]
        if lastword != 'SCHED_RR':
            error( '*** error: could not assign SCHED_RR to %s\n' % self.name )
        return lastword

    def rtInfo( self, f ):
        "Internal method: return parameters for RT bandwidth"
        pstr, qstr = 'rt_period_us', 'rt_runtime_us'
        # RT uses wall clock time for period and quota
        quota = int( self.period_us * f )
        return pstr, qstr, self.period_us, quota

    def cfsInfo( self, f ):
        "Internal method: return parameters for CFS bandwidth"
        pstr, qstr = 'cfs_period_us', 'cfs_quota_us'
        # CFS uses wall clock time for period and CPU time for quota.
        quota = int( self.period_us * f * numCores() )
        period = self.period_us
        if f > 0 and quota < 1000:
            debug( '(cfsInfo: increasing default period) ' )
            quota = 1000
            period = int( quota / f / numCores() )
        # Reset to unlimited on negative quota
        if quota < 0:
            quota = -1
        return pstr, qstr, period, quota

    # BL comment:
    # This may not be the right API,
    # since it doesn't specify CPU bandwidth in "absolute"
    # units the way link bandwidth is specified.
    # We should use MIPS or SPECINT or something instead.
    # Alternatively, we should change from system fraction
    # to CPU seconds per second, essentially assuming that
    # all CPUs are the same.

    def setCPUFrac( self, f, sched=None ):
        """Set overall CPU fraction for this host
           f: CPU bandwidth limit (positive fraction, or -1 for cfs unlimited)
           sched: 'rt' or 'cfs'
           Note 'cfs' requires CONFIG_CFS_BANDWIDTH, 
           and 'rt' requires CONFIG_RT_GROUP_SCHED"""
        if not sched:
            sched = self.sched
        if sched == 'rt':
            if not f or f < 0:
                raise Exception( 'Please set a positive CPU fraction for sched=rt\n' )
                return
            pstr, qstr, period, quota = self.rtInfo( f )
        elif sched == 'cfs':
            pstr, qstr, period, quota = self.cfsInfo( f )
        else:
            return
        # Set cgroup's period and quota
        setPeriod = self.cgroupSet( pstr, period )
        setQuota = self.cgroupSet( qstr, quota )
        if sched == 'rt':
            # Set RT priority if necessary
            sched = self.chrt()
        info( '(%s %d/%dus) ' % ( sched, setQuota, setPeriod ) )

    def setCPUs( self, cores, mems=0 ):
        "Specify (real) cores that our cgroup can run on"
        if not cores:
            return
        if type( cores ) is list:
            cores = ','.join( [ str( c ) for c in cores ] )
        self.cgroupSet( resource='cpuset', param='cpus',
                        value=cores )
        # Memory placement is probably not relevant, but we
        # must specify it anyway
        self.cgroupSet( resource='cpuset', param='mems',
                        value=mems)
        # We have to do this here after we've specified
        # cpus and mems
        errFail( 'cgclassify -g cpuset:/%s %s' % (
                 self.name, self.pid ) )

    def config( self, cpu=-1, cores=None, **params ):
        """cpu: desired overall system CPU fraction
           cores: (real) core(s) this host can run on
           params: parameters for Node.config()"""
        r = Node.config( self, **params )
        # Was considering cpu={'cpu': cpu , 'sched': sched}, but
        # that seems redundant
        self.setParam( r, 'setCPUFrac', cpu=cpu )
        self.setParam( r, 'setCPUs', cores=cores )
        return r

    inited = False

    @classmethod
    def init( cls ):
        "Initialization for CPULimitedHost class"
        mountCgroups()
        cls.inited = True


# Some important things to note:
#
# The "IP" address which setIP() assigns to the switch is not
# an "IP address for the switch" in the sense of IP routing.
# Rather, it is the IP address for the control interface,
# on the control network, and it is only relevant to the
# controller. If you are running in the root namespace
# (which is the only way to run OVS at the moment), the
# control interface is the loopback interface, and you
# normally never want to change its IP address!
#
# In general, you NEVER want to attempt to use Linux's
# network stack (i.e. ifconfig) to "assign" an IP address or
# MAC address to a switch data port. Instead, you "assign"
# the IP and MAC addresses in the controller by specifying
# packets that you want to receive or send. The "MAC" address
# reported by ifconfig for a switch data port is essentially
# meaningless. It is important to understand this if you
# want to create a functional router using OpenFlow.

class Switch( Node ):
    """A Switch is a Node that is running (or has execed?)
       an OpenFlow switch."""

    portBase = 1  # Switches start with port 1 in OpenFlow
    dpidLen = 16  # digits in dpid passed to switch

    def __init__( self, name, dpid=None, opts='', listenPort=None, **params):
        """dpid: dpid hex string (or None to derive from name, e.g. s1 -> 1)
           opts: additional switch options
           listenPort: port to listen on for dpctl connections"""
        Node.__init__( self, name, **params )
        self.dpid = self.defaultDpid( dpid )
        self.opts = opts
        self.listenPort = listenPort
        if not self.inNamespace:
            self.controlIntf = Intf( 'lo', self, port=0 )

    def defaultDpid( self, dpid=None ):
        "Return correctly formatted dpid from dpid or switch name (s1 -> 1)"
        if dpid:
            # Remove any colons and make sure it's a good hex number
            dpid = dpid.translate( None, ':' )
            assert len( dpid ) <= self.dpidLen and int( dpid, 16 ) >= 0
        else:
            # Use hex of the first number in the switch name
            nums = re.findall( r'\d+', self.name )
            if nums:
                dpid = hex( int( nums[ 0 ] ) )[ 2: ]
            else:
                raise Exception( 'Unable to derive default datapath ID - '
                                 'please either specify a dpid or use a '
                                 'canonical switch name such as s23.' )
        return '0' * ( self.dpidLen - len( dpid ) ) + dpid

    def defaultIntf( self ):
        "Return control interface"
        if self.controlIntf:
            return self.controlIntf
        else:
            return Node.defaultIntf( self )

    def sendCmd( self, *cmd, **kwargs ):
        """Send command to Node.
           cmd: string"""
        kwargs.setdefault( 'printPid', False )
        if not self.execed:
            return Node.sendCmd( self, *cmd, **kwargs )
        else:
            error( '*** Error: %s has execed and cannot accept commands' %
                   self.name )

    def connected( self ):
        "Is the switch connected to a controller? (override this method)"
        return False and self  # satisfy pylint

    def __repr__( self ):
        "More informative string representation"
        intfs = ( ','.join( [ '%s:%s' % ( i.name, i.IP() )
                              for i in self.intfList() ] ) )
        return '<%s %s: %s pid=%s> ' % (
            self.__class__.__name__, self.name, intfs, self.pid )

class UserSwitch( Switch ):
    "User-space switch."

    dpidLen = 12

    def __init__( self, name, dpopts='--no-slicing', **kwargs ):
        """Init.
           name: name for the switch
           dpopts: additional arguments to ofdatapath (--no-slicing)"""
        Switch.__init__( self, name, **kwargs )
        pathCheck( 'ofdatapath', 'ofprotocol',
                   moduleName='the OpenFlow reference user switch' +
                              '(openflow.org)' )
        if self.listenPort:
            self.opts += ' --listen=ptcp:%i ' % self.listenPort
        else:
            self.opts += ' --listen=punix:/tmp/%s.listen' % self.name
        self.dpopts = dpopts

    @classmethod
    def setup( cls ):
        "Ensure any dependencies are loaded; if not, try to load them."
        if not os.path.exists( '/dev/net/tun' ):
            moduleDeps( add=TUN )

    def dpctl( self, *args ):
        "Run dpctl command"
        listenAddr = None
        if not self.listenPort:
            listenAddr = 'unix:/tmp/%s.listen' % self.name
        else:
            listenAddr = 'tcp:127.0.0.1:%i' % self.listenPort
        return self.cmd( 'dpctl ' + ' '.join( args ) +
                         ' ' + listenAddr )

    def connected( self ):
        "Is the switch connected to a controller?"
        status = self.dpctl( 'status' )
        return ( 'remote.is-connected=true' in status and
                 'local.is-connected=true' in status )

    @staticmethod
    def TCReapply( intf ):
        """Unfortunately user switch and Mininet are fighting
           over tc queuing disciplines. To resolve the conflict,
           we re-create the user switch's configuration, but as a
           leaf of the TCIntf-created configuration."""
        if type( intf ) is TCIntf:
            ifspeed = 10000000000 # 10 Gbps
            minspeed = ifspeed * 0.001

            res = intf.config( **intf.params )

            if res is None: # link may not have TC parameters
                return

            # Re-add qdisc, root, and default classes user switch created, but
            # with new parent, as setup by Mininet's TCIntf
            parent = res['parent']
            intf.tc( "%s qdisc add dev %s " + parent +
                     " handle 1: htb default 0xfffe" )
            intf.tc( "%s class add dev %s classid 1:0xffff parent 1: htb rate "
                     + str(ifspeed) )
            intf.tc( "%s class add dev %s classid 1:0xfffe parent 1:0xffff " +
                     "htb rate " + str(minspeed) + " ceil " + str(ifspeed) )

    def start( self, controllers ):
        """Start OpenFlow reference user datapath.
           Log to /tmp/sN-{ofd,ofp}.log.
           controllers: list of controller objects"""
        # Add controllers
        clist = ','.join( [ 'tcp:%s:%d' % ( c.IP(), c.port )
                            for c in controllers ] )
        ofdlog = '/tmp/' + self.name + '-ofd.log'
        ofplog = '/tmp/' + self.name + '-ofp.log'
        intfs = [ str( i ) for i in self.intfList() if not i.IP() ]
        self.cmd( 'ofdatapath -i ' + ','.join( intfs ) +
                  ' punix:/tmp/' + self.name + ' -d %s ' % self.dpid +
                  self.dpopts +
                  ' 1> ' + ofdlog + ' 2> ' + ofdlog + ' &' )
        self.cmd( 'ofprotocol unix:/tmp/' + self.name +
                  ' ' + clist +
                  ' --fail=closed ' + self.opts +
                  ' 1> ' + ofplog + ' 2>' + ofplog + ' &' )
        if "no-slicing" not in self.dpopts:
            # Only TCReapply if slicing is enable
            sleep(1) # Allow ofdatapath to start before re-arranging qdisc's
            for intf in self.intfList():
                if not intf.IP():
                    self.TCReapply( intf )

    def stop( self ):
        "Stop OpenFlow reference user datapath."
        self.cmd( 'kill %ofdatapath' )
        self.cmd( 'kill %ofprotocol' )
        self.deleteIntfs()


class OVSLegacyKernelSwitch( Switch ):
    """Open VSwitch legacy kernel-space switch using ovs-openflowd.
       Currently only works in the root namespace."""

    def __init__( self, name, dp=None, **kwargs ):
        """Init.
           name: name for switch
           dp: netlink id (0, 1, 2, ...)
           defaultMAC: default MAC as unsigned int; random value if None"""
        Switch.__init__( self, name, **kwargs )
        self.dp = dp if dp else self.name
        self.intf = self.dp
        if self.inNamespace:
            error( "OVSKernelSwitch currently only works"
                   " in the root namespace.\n" )
            exit( 1 )

    @classmethod
    def setup( cls ):
        "Ensure any dependencies are loaded; if not, try to load them."
        pathCheck( 'ovs-dpctl', 'ovs-openflowd',
                   moduleName='Open vSwitch (openvswitch.org)')
        moduleDeps( subtract=OF_KMOD, add=OVS_KMOD )

    def start( self, controllers ):
        "Start up kernel datapath."
        ofplog = '/tmp/' + self.name + '-ofp.log'
        # Delete local datapath if it exists;
        # then create a new one monitoring the given interfaces
        self.cmd( 'ovs-dpctl del-dp ' + self.dp )
        self.cmd( 'ovs-dpctl add-dp ' + self.dp )
        intfs = [ str( i ) for i in self.intfList() if not i.IP() ]
        self.cmd( 'ovs-dpctl', 'add-if', self.dp, ' '.join( intfs ) )
        # Run protocol daemon
        clist = ','.join( [ 'tcp:%s:%d' % ( c.IP(), c.port )
                            for c in controllers ] )
        self.cmd( 'ovs-openflowd ' + self.dp +
                  ' ' + clist +
                  ' --fail=secure ' + self.opts +
                  ' --datapath-id=' + self.dpid +
                  ' 1>' + ofplog + ' 2>' + ofplog + '&' )
        self.execed = False

    def stop( self ):
        "Terminate kernel datapath."
        quietRun( 'ovs-dpctl del-dp ' + self.dp )
        self.cmd( 'kill %ovs-openflowd' )
        self.deleteIntfs()


<<<<<<< HEAD
class OVSSwitch( Switch ):
    "Open vSwitch switch. Depends on ovs-vsctl."

    def __init__( self, name, failMode='secure', datapath='kernel',
                 inband=False, protocols=None, **params ):
        """Init.
           name: name for switch
           failMode: controller loss behavior (secure|open)
           datapath: userspace or kernel mode (kernel|user)
           inband: use in-band control (False)"""
        Switch.__init__( self, name, **params )
        self.failMode = failMode
        self.datapath = datapath
        self.inband = inband
        self.protocols = protocols
=======
class OVSSwitchBase( Switch ):
    'a base class for OVS switches; does not contain OpenFlow code at all'
>>>>>>> 39a3b73f

    @classmethod
    def setup( cls ):
        "Make sure Open vSwitch is installed and working"
        pathCheck( 'ovs-vsctl',
                   moduleName='Open vSwitch (openvswitch.org)')
        # This should no longer be needed, and it breaks
        # with OVS 1.7 which has renamed the kernel module:
        #  moduleDeps( subtract=OF_KMOD, add=OVS_KMOD )
        out, err, exitcode = errRun( 'ovs-vsctl -t 1 show' )
        if exitcode:
            error( out + err +
                   'ovs-vsctl exited with code %d\n' % exitcode +
                   '*** Error connecting to ovs-db with ovs-vsctl\n'
                   'Make sure that Open vSwitch is installed, '
                   'that ovsdb-server is running, and that\n'
                   '"ovs-vsctl show" works correctly.\n'
                   'You may wish to try '
                   '"service openvswitch-switch start".\n' )
            exit( 1 )
        info = quietRun( 'ovs-vsctl --version' )
        cls.OVSVersion =  findall( '\d+\.\d+', info )[ 0 ]

    @classmethod
    def isOldOVS( cls ):
        return ( StrictVersion( cls.OVSVersion ) <
             StrictVersion( '1.10' ) )

    @classmethod
    def batchShutdown( cls, switches ):
        "Call ovs-vsctl del-br on all OVSSwitches in a list"
        quietRun( 'ovs-vsctl ' +
                  ' -- '.join( '--if-exists del-br %s' % s
                               for s in switches ) )

    @staticmethod
    def TCReapply( intf ):
        """Unfortunately OVS and Mininet are fighting
           over tc queuing disciplines. As a quick hack/
           workaround, we clear OVS's and reapply our own."""
        if type( intf ) is TCIntf:
            intf.config( **intf.params )

    def attach( self, intf ):
        "Connect a data port"
        self.cmd( 'ovs-vsctl add-port', self, intf )
        self.cmd( 'ifconfig', intf, 'up' )
        self.TCReapply( intf )

    def detach( self, intf ):
        "Disconnect a data port"
        self.cmd( 'ovs-vsctl del-port', self, intf )


class OVSBridge( OVSSwitchBase ):
    "OpenVSwitch Bridge (similar to OVSSwitch, but no OpenFlow)"

    def __init__( self, name, **kwargs ):
        OVSSwitchBase.__init__( self, name, **kwargs )

    def connected( self ):
        return True

    def start( self, controllers ):
        if self.inNamespace:
            raise Exception(
                'OVS kernel switch does not work in a namespace' )
        self.cmd( 'ovs-vsctl del-br', self )
        intfs = ' '.join( '-- add-port %s %s ' % ( self, intf )
                         for intf in self.intfList() if not intf.IP() )
        cmd = ( 'ovs-vsctl add-br %s ' % self + intfs )
        self.cmd( cmd )
        for intf in self.intfList():
            self.TCReapply( intf )

    def stop( self ):
        self.cmd( 'ovs-vsctl del-br', self )
        self.deleteIntfs()


class OVSSwitch( OVSSwitchBase ):
    "Open vSwitch switch using OpenFlow controller. Depends on ovs-vsctl."

    def __init__( self, name, failMode='secure', datapath='kernel',
                 inband=False, **params ):
        """Init.
           name: name for switch
           failMode: controller loss behavior (secure|open)
           datapath: userspace or kernel mode (kernel|user)
           inband: use in-band control (False)"""
        OVSSwitchBase.__init__( self, name, **params )
        self.failMode = failMode
        self.datapath = datapath
        self.inband = inband

    def dpctl( self, *args ):
        "Run ovs-ofctl command"
        return self.cmd( 'ovs-ofctl', args[ 0 ], self, *args[ 1: ] )

    def controllerUUIDs( self ):
        "Return ovsdb UUIDs for our controllers"
        uuids = []
        controllers = self.cmd( 'ovs-vsctl -- get Bridge', self,
                               'Controller' ).strip()
        if controllers.startswith( '[' ) and controllers.endswith( ']' ):
            controllers = controllers[ 1 : -1 ]
            uuids = [ c.strip() for c in controllers.split( ',' ) ]
        return uuids

    def connected( self ):
        "Are we connected to at least one of our controllers?"
        results = [ 'true' in self.cmd( 'ovs-vsctl -- get Controller',
                                         uuid, 'is_connected' )
                    for uuid in self.controllerUUIDs() ]
        return reduce( or_, results, False )

    def start( self, controllers ):
        "Start up a new OVS OpenFlow switch using ovs-vsctl"
        if self.inNamespace:
            raise Exception(
                'OVS kernel switch does not work in a namespace' )
        # Annoyingly, --if-exists option seems not to work
        self.cmd( 'ovs-vsctl del-br', self )
        int( self.dpid, 16 ) # DPID must be a hex string
        # Interfaces and controllers
        intfs = ' '.join( '-- add-port %s %s ' % ( self, intf ) +
                          '-- set Interface %s ' % intf +
                          'ofport_request=%s ' % self.ports[ intf ]
                         for intf in self.intfList()
                         if self.ports[ intf ] and not intf.IP() )
        clist = ' '.join( '%s:%s:%d' % ( c.protocol, c.IP(), c.port )
                         for c in controllers )
        if self.listenPort:
            clist += ' ptcp:%s' % self.listenPort
        # Construct big ovs-vsctl command for new versions of OVS
        if not self.isOldOVS():
            cmd = ( 'ovs-vsctl add-br %s ' % self +
                    '-- set Bridge %s ' % self +
                    'other_config:datapath-id=%s ' % self.dpid +
                    '-- set-fail-mode %s %s ' % ( self, self.failMode ) +
                    intfs +
                    '-- set-controller %s %s ' % ( self, clist ) )
        # Construct ovs-vsctl commands for old versions of OVS
        else:
            self.cmd( 'ovs-vsctl add-br', self )
            for intf in self.intfList():
                if not intf.IP():
                    self.cmd( 'ovs-vsctl add-port', self, intf )
            cmd = ( 'ovs-vsctl set Bridge %s ' % self +
                    'other_config:datapath-id=%s ' % self.dpid +
                    '-- set-fail-mode %s %s ' % ( self, self.failMode ) +
                    '-- set-controller %s %s ' % ( self, clist ) )
        if not self.inband:
            cmd += ( '-- set bridge %s '
                     'other-config:disable-in-band=true ' % self )
        if self.datapath == 'user':
            cmd += '-- set bridge %s datapath_type=netdev ' % self
        if self.protocols:
            cmd += '-- set bridge %s protocols=%s' % ( self, self.protocols )
        # Reconnect quickly to controllers (1s vs. 15s max_backoff)
        for uuid in self.controllerUUIDs():
            if uuid.count( '-' ) != 4:
                # Doesn't look like a UUID
                continue
            uuid = uuid.strip()
            cmd += '-- set Controller %smax_backoff=1000 ' % uuid
        # Do it!!
        self.cmd( cmd )
        for intf in self.intfList():
            self.TCReapply( intf )


    def stop( self ):
        "Terminate OVS switch."
        self.cmd( 'ovs-vsctl del-br', self )
        if self.datapath == 'user':
            self.cmd( 'ip link del', self )
        self.deleteIntfs()

OVSKernelSwitch = OVSSwitch


class IVSSwitch(Switch):
    """IVS virtual switch"""

    def __init__( self, name, verbose=True, **kwargs ):
        Switch.__init__( self, name, **kwargs )
        self.verbose = verbose

    @classmethod
    def setup( cls ):
        "Make sure IVS is installed"
        pathCheck( 'ivs-ctl', 'ivs',
                   moduleName="Indigo Virtual Switch (projectfloodlight.org)" )
        out, err, exitcode = errRun( 'ivs-ctl show' )
        if exitcode:
            error( out + err +
                   'ivs-ctl exited with code %d\n' % exitcode +
                   '*** The openvswitch kernel module might '
                   'not be loaded. Try modprobe openvswitch.\n' )
            exit( 1 )

    @classmethod
    def batchShutdown( cls, switches ):
        "Kill each IVS switch, to be waited on later in stop()"
        for switch in switches:
            switch.cmd( 'kill %ivs' )

    def start( self, controllers ):
        "Start up a new IVS switch"
        args = ['ivs']
        args.extend( ['--name', self.name] )
        args.extend( ['--dpid', self.dpid] )
        if self.verbose:
            args.extend( ['--verbose'] )
        for intf in self.intfs.values():
            if not intf.IP():
                args.extend( ['-i', intf.name] )
        for c in controllers:
            args.extend( ['-c', '%s:%d' % (c.IP(), c.port)] )
        if self.listenPort:
            args.extend( ['--listen', '127.0.0.1:%i' % self.listenPort] )
        args.append( self.opts )

        logfile = '/tmp/ivs.%s.log' % self.name

        self.cmd( ' '.join(args) + ' >' + logfile + ' 2>&1 </dev/null &' )

    def stop( self ):
        "Terminate IVS switch."
        self.cmd( 'kill %ivs' )
        self.cmd( 'wait' )
        self.deleteIntfs()

    def attach( self, intf ):
        "Connect a data port"
        self.cmd( 'ivs-ctl', 'add-port', '--datapath', self.name, intf )

    def detach( self, intf ):
        "Disconnect a data port"
        self.cmd( 'ivs-ctl', 'del-port', '--datapath', self.name, intf )

    def dpctl( self, *args ):
        "Run dpctl command"
        if not self.listenPort:
            return "can't run dpctl without passive listening port"
        return self.cmd( 'ovs-ofctl ' + ' '.join( args ) +
                         ' tcp:127.0.0.1:%i' % self.listenPort )


class Controller( Node ):
    """A Controller is a Node that is running (or has execed?) an
       OpenFlow controller."""

    def __init__( self, name, inNamespace=False, command='controller',
                  cargs='-v ptcp:%d', cdir=None, ip="127.0.0.1",
                  port=6633, protocol='tcp', **params ):
        self.command = command
        self.cargs = cargs
        self.cdir = cdir
        self.ip = ip
        self.port = port
        self.protocol = protocol
        Node.__init__( self, name, inNamespace=inNamespace,
                       ip=ip, **params  )
        self.checkListening()

    def checkListening( self ):
        "Make sure no controllers are running on our port"
        # Verify that Telnet is installed first:
        out, _err, returnCode = errRun( "which telnet" )
        if 'telnet' not in out or returnCode != 0:
            raise Exception( "Error running telnet to check for listening "
                             "controllers; please check that it is "
                             "installed." )
        listening = self.cmd( "echo A | telnet -e A %s %d" %
                              ( self.ip, self.port ) )
        if 'Connected' in listening:
            servers = self.cmd( 'netstat -natp' ).split( '\n' )
            pstr = ':%d ' % self.port
            clist = servers[ 0:1 ] + [ s for s in servers if pstr in s ]
            raise Exception( "Please shut down the controller which is"
                             " running on port %d:\n" % self.port +
                             '\n'.join( clist ) )

    def start( self ):
        """Start <controller> <args> on controller.
           Log to /tmp/cN.log"""
        pathCheck( self.command )
        cout = '/tmp/' + self.name + '.log'
        if self.cdir is not None:
            self.cmd( 'cd ' + self.cdir )
        self.cmd( self.command + ' ' + self.cargs % self.port +
                  ' 1>' + cout + ' 2>' + cout + ' &' )
        self.execed = False

    def stop( self ):
        "Stop controller."
        self.cmd( 'kill %' + self.command )
        self.cmd( 'wait %' + self.command )
        self.terminate()

    def IP( self, intf=None ):
        "Return IP address of the Controller"
        if self.intfs:
            ip = Node.IP( self, intf )
        else:
            ip = self.ip
        return ip

    def __repr__( self ):
        "More informative string representation"
        return '<%s %s: %s:%s pid=%s> ' % (
            self.__class__.__name__, self.name,
            self.IP(), self.port, self.pid )
    @classmethod
    def isAvailable( self ):
        return quietRun( 'which controller' )

class OVSController( Controller ):
    "Open vSwitch controller"
    def __init__( self, name, command='ovs-controller', **kwargs ):
        if quietRun( 'which test-controller' ):
            command = 'test-controller'
        Controller.__init__( self, name, command=command, **kwargs )
    @classmethod
    def isAvailable( self ):
        return quietRun( 'which ovs-controller' ) or quietRun( 'which test-controller' )

class NOX( Controller ):
    "Controller to run a NOX application."

    def __init__( self, name, *noxArgs, **kwargs ):
        """Init.
           name: name to give controller
           noxArgs: arguments (strings) to pass to NOX"""
        if not noxArgs:
            warn( 'warning: no NOX modules specified; '
                  'running packetdump only\n' )
            noxArgs = [ 'packetdump' ]
        elif type( noxArgs ) not in ( list, tuple ):
            noxArgs = [ noxArgs ]

        if 'NOX_CORE_DIR' not in os.environ:
            exit( 'exiting; please set missing NOX_CORE_DIR env var' )
        noxCoreDir = os.environ[ 'NOX_CORE_DIR' ]

        Controller.__init__( self, name,
                             command=noxCoreDir + '/nox_core',
                             cargs='--libdir=/usr/local/lib -v -i ptcp:%s ' +
                             ' '.join( noxArgs ),
                             cdir=noxCoreDir,
                             **kwargs )

class RYU( Controller ):
    "Controller to run Ryu application"
    def __init__( self, name, *ryuArgs, **kwargs ):
        """Init.
        name: name to give controller.
        ryuArgs: arguments and modules to pass to Ryu"""
        homeDir = quietRun( 'printenv HOME' ).strip( '\r\n' )
        ryuCoreDir = '%s/ryu/ryu/app/' % homeDir
        if not ryuArgs:
            warn( 'warning: no Ryu modules specified; '
                  'running simple_switch only\n' )
            ryuArgs = [ ryuCoreDir + 'simple_switch.py' ]
        elif type( ryuArgs ) not in ( list, tuple ):
            ryuArgs = [ ryuArgs ]

        Controller.__init__( self, name,
                         command='ryu-manager',
                         cargs='--ofp-tcp-listen-port %s ' +
                         ' '.join( ryuArgs ),
                         cdir=ryuCoreDir,
                         **kwargs )

class RemoteController( Controller ):
    "Controller running outside of Mininet's control."

    def __init__( self, name, ip='127.0.0.1',
                  port=6633, **kwargs):
        """Init.
           name: name to give controller
           ip: the IP address where the remote controller is
           listening
           port: the port where the remote controller is listening"""
        Controller.__init__( self, name, ip=ip, port=port, **kwargs )

    def start( self ):
        "Overridden to do nothing."
        return

    def stop( self ):
        "Overridden to do nothing."
        return

    def checkListening( self ):
        "Warn if remote controller is not accessible"
        listening = self.cmd( "echo A | telnet -e A %s %d" %
                              ( self.ip, self.port ) )
        if 'Connected' not in listening:
            warn( "Unable to contact the remote controller"
                  " at %s:%d\n" % ( self.ip, self.port ) )

<<<<<<< HEAD
def DefaultController( name, order=[ Controller, OVSController ], **kwargs ):
=======
DEFAULT_CONTROLLERS = [ ('ref', Controller), ('ovsc', OVSController) ]
DEFAULT_CONTROLLERS_CLASSES = [ klass for _, klass in DEFAULT_CONTROLLERS ]

def getAvailableController():
    "find name of any default controller that is available; None if nothing is available"
    for name, controller in DEFAULT_CONTROLLERS:
        if controller.isAvailable():
            return name
    return None

def DefaultController( name, order = DEFAULT_CONTROLLERS_CLASSES, **kwargs ):
>>>>>>> 39a3b73f
    "find any controller that is available and run it"
    for controller in order:
        if controller.isAvailable():
            return controller( name, **kwargs )
    return None<|MERGE_RESOLUTION|>--- conflicted
+++ resolved
@@ -1036,7 +1036,6 @@
         self.deleteIntfs()
 
 
-<<<<<<< HEAD
 class OVSSwitch( Switch ):
     "Open vSwitch switch. Depends on ovs-vsctl."
 
@@ -1052,10 +1051,6 @@
         self.datapath = datapath
         self.inband = inband
         self.protocols = protocols
-=======
-class OVSSwitchBase( Switch ):
-    'a base class for OVS switches; does not contain OpenFlow code at all'
->>>>>>> 39a3b73f
 
     @classmethod
     def setup( cls ):
@@ -1091,6 +1086,10 @@
                   ' -- '.join( '--if-exists del-br %s' % s
                                for s in switches ) )
 
+    def dpctl( self, *args ):
+        "Run ovs-ofctl command"
+        return self.cmd( 'ovs-ofctl', args[ 0 ], self, *args[ 1: ] )
+
     @staticmethod
     def TCReapply( intf ):
         """Unfortunately OVS and Mininet are fighting
@@ -1108,52 +1107,6 @@
     def detach( self, intf ):
         "Disconnect a data port"
         self.cmd( 'ovs-vsctl del-port', self, intf )
-
-
-class OVSBridge( OVSSwitchBase ):
-    "OpenVSwitch Bridge (similar to OVSSwitch, but no OpenFlow)"
-
-    def __init__( self, name, **kwargs ):
-        OVSSwitchBase.__init__( self, name, **kwargs )
-
-    def connected( self ):
-        return True
-
-    def start( self, controllers ):
-        if self.inNamespace:
-            raise Exception(
-                'OVS kernel switch does not work in a namespace' )
-        self.cmd( 'ovs-vsctl del-br', self )
-        intfs = ' '.join( '-- add-port %s %s ' % ( self, intf )
-                         for intf in self.intfList() if not intf.IP() )
-        cmd = ( 'ovs-vsctl add-br %s ' % self + intfs )
-        self.cmd( cmd )
-        for intf in self.intfList():
-            self.TCReapply( intf )
-
-    def stop( self ):
-        self.cmd( 'ovs-vsctl del-br', self )
-        self.deleteIntfs()
-
-
-class OVSSwitch( OVSSwitchBase ):
-    "Open vSwitch switch using OpenFlow controller. Depends on ovs-vsctl."
-
-    def __init__( self, name, failMode='secure', datapath='kernel',
-                 inband=False, **params ):
-        """Init.
-           name: name for switch
-           failMode: controller loss behavior (secure|open)
-           datapath: userspace or kernel mode (kernel|user)
-           inband: use in-band control (False)"""
-        OVSSwitchBase.__init__( self, name, **params )
-        self.failMode = failMode
-        self.datapath = datapath
-        self.inband = inband
-
-    def dpctl( self, *args ):
-        "Run ovs-ofctl command"
-        return self.cmd( 'ovs-ofctl', args[ 0 ], self, *args[ 1: ] )
 
     def controllerUUIDs( self ):
         "Return ovsdb UUIDs for our controllers"
@@ -1235,7 +1188,19 @@
             self.cmd( 'ip link del', self )
         self.deleteIntfs()
 
+
 OVSKernelSwitch = OVSSwitch
+
+
+class OVSBridge( OVSSwitch ):
+    "OVSBridge is an OVSSwitch in standalone/bridge mode"
+    
+    def __init__( self, args, **kwargs ):
+        kwargs.update( failMode='standalone' )
+        OVSSwitch.__init__( self, args, **kwargs )
+    
+    def start( self, controllers ):
+        OVSSwitch.start( self, controllers=[] )
 
 
 class IVSSwitch(Switch):
@@ -1460,23 +1425,15 @@
             warn( "Unable to contact the remote controller"
                   " at %s:%d\n" % ( self.ip, self.port ) )
 
-<<<<<<< HEAD
-def DefaultController( name, order=[ Controller, OVSController ], **kwargs ):
-=======
-DEFAULT_CONTROLLERS = [ ('ref', Controller), ('ovsc', OVSController) ]
-DEFAULT_CONTROLLERS_CLASSES = [ klass for _, klass in DEFAULT_CONTROLLERS ]
-
-def getAvailableController():
-    "find name of any default controller that is available; None if nothing is available"
-    for name, controller in DEFAULT_CONTROLLERS:
-        if controller.isAvailable():
-            return name
-    return None
-
-def DefaultController( name, order = DEFAULT_CONTROLLERS_CLASSES, **kwargs ):
->>>>>>> 39a3b73f
-    "find any controller that is available and run it"
-    for controller in order:
+
+DefaultControllers = [ Controller, OVSController ]
+
+def findController( controllers=DefaultControllers ):
+    "Return first available controller from list, if any"
+    for controller in controllers:
         if controller.isAvailable():
             return controller( name, **kwargs )
-    return None+
+def DefaultController( name, controllers=DefaultControllers, **kwargs ):
+    "Find a controller that is available and instantiate it"
+    return findController( controllers )( name, **kwargs )